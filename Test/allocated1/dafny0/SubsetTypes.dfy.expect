SubsetTypes.dfy(7,18): Error: value does not satisfy the subset constraints of 'nat'
Execution trace:
    (0,0): anon0
SubsetTypes.dfy(8,9): Error: value does not satisfy the subset constraints of 'nat'
Execution trace:
    (0,0): anon0
SubsetTypes.dfy(10,23): Error: value does not satisfy the subset constraints of 'nat'
Execution trace:
    (0,0): anon0
SubsetTypes.dfy(11,9): Error: cannot establish the existence of LHS values that satisfy the such-that predicate
Execution trace:
    (0,0): anon0
SubsetTypes.dfy(15,15): Error: cannot establish the existence of LHS values that satisfy the such-that predicate
Execution trace:
    (0,0): anon0
SubsetTypes.dfy(16,6): Error: cannot establish the existence of LHS values that satisfy the such-that predicate
Execution trace:
    (0,0): anon0
SubsetTypes.dfy(19,11): Error: value does not satisfy the subset constraints of 'nat'
Execution trace:
    (0,0): anon0
SubsetTypes.dfy(21,15): Error: value does not satisfy the subset constraints of 'nat'
Execution trace:
    (0,0): anon0
SubsetTypes.dfy(23,8): Error: value does not satisfy the subset constraints of 'nat'
Execution trace:
    (0,0): anon0
SubsetTypes.dfy(30,4): Error: value does not satisfy the subset constraints of 'nat'
Execution trace:
    (0,0): anon0
    (0,0): anon4_Else
SubsetTypes.dfy(31,7): Error: value does not satisfy the subset constraints of 'nat'
Execution trace:
    (0,0): anon0
    (0,0): anon4_Else
SubsetTypes.dfy(42,24): Error: value does not satisfy the subset constraints of 'nat'
Execution trace:
    (0,0): anon0
SubsetTypes.dfy(44,15): Error: value does not satisfy the subset constraints of 'nat'
Execution trace:
    (0,0): anon0
SubsetTypes.dfy(50,15): Error: value does not satisfy the subset constraints of 'nat'
Execution trace:
    (0,0): anon0
SubsetTypes.dfy(52,9): Error: value does not satisfy the subset constraints of 'int -> nat' (possible cause: it may be partial or have read effects)
Execution trace:
    (0,0): anon0
    SubsetTypes.dfy(51,15): anon3_Else
SubsetTypes.dfy(57,4): Error: value does not satisfy the subset constraints of 'nat'
Execution trace:
    (0,0): anon0
    (0,0): anon4_Else
SubsetTypes.dfy(64,23): Error: value does not satisfy the subset constraints of 'set<nat>'
Execution trace:
    (0,0): anon0
SubsetTypes.dfy(65,9): Error: value does not satisfy the subset constraints of 'set<nat>'
Execution trace:
    (0,0): anon0
SubsetTypes.dfy(67,28): Error: value does not satisfy the subset constraints of 'set<nat>'
Execution trace:
    (0,0): anon0
SubsetTypes.dfy(68,9): Error: cannot establish the existence of LHS values that satisfy the such-that predicate
Execution trace:
    (0,0): anon0
SubsetTypes.dfy(72,20): Error: cannot establish the existence of LHS values that satisfy the such-that predicate
Execution trace:
    (0,0): anon0
SubsetTypes.dfy(73,6): Error: cannot establish the existence of LHS values that satisfy the such-that predicate
Execution trace:
    (0,0): anon0
SubsetTypes.dfy(76,11): Error: value does not satisfy the subset constraints of 'set<nat>'
Execution trace:
    (0,0): anon0
SubsetTypes.dfy(78,15): Error: value does not satisfy the subset constraints of 'set<nat>'
Execution trace:
    (0,0): anon0
SubsetTypes.dfy(80,8): Error: value does not satisfy the subset constraints of 'set<nat>'
Execution trace:
    (0,0): anon0
SubsetTypes.dfy(87,4): Error: value does not satisfy the subset constraints of 'set<nat>'
Execution trace:
    (0,0): anon0
    (0,0): anon4_Else
SubsetTypes.dfy(88,7): Error: value does not satisfy the subset constraints of 'set<nat>'
Execution trace:
    (0,0): anon0
    (0,0): anon4_Else
SubsetTypes.dfy(99,24): Error: value does not satisfy the subset constraints of 'set<nat>'
Execution trace:
    (0,0): anon0
SubsetTypes.dfy(101,15): Error: value does not satisfy the subset constraints of 'set<nat>'
Execution trace:
    (0,0): anon0
SubsetTypes.dfy(102,9): Error: value does not satisfy the subset constraints of 'set<int> ~> set<nat>'
Execution trace:
    (0,0): anon0
    SubsetTypes.dfy(102,10): anon3_Else
SubsetTypes.dfy(107,15): Error: value does not satisfy the subset constraints of 'set<nat>'
Execution trace:
    (0,0): anon0
SubsetTypes.dfy(109,9): Error: value does not satisfy the subset constraints of 'set<int> -> set<nat>' (possible cause: it may be partial or have read effects)
Execution trace:
    (0,0): anon0
    SubsetTypes.dfy(108,15): anon3_Else
SubsetTypes.dfy(114,4): Error: value does not satisfy the subset constraints of 'set<nat>'
Execution trace:
    (0,0): anon0
    (0,0): anon4_Else
SubsetTypes.dfy(124,32): Error: value does not satisfy the subset constraints of 'nat'
Execution trace:
    (0,0): anon0
    (0,0): anon7_Then
SubsetTypes.dfy(126,20): Error: value does not satisfy the subset constraints of 'nat'
Execution trace:
    (0,0): anon0
    (0,0): anon9_Then
SubsetTypes.dfy(136,25): Error: value does not satisfy the subset constraints of 'int ~> int'
Execution trace:
    (0,0): anon0
    (0,0): anon8_Then
SubsetTypes.dfy(137,25): Error: value does not satisfy the subset constraints of 'int ~> int'
Execution trace:
    (0,0): anon0
    (0,0): anon9_Then
SubsetTypes.dfy(142,25): Error: value does not satisfy the subset constraints of 'int ~> nat'
Execution trace:
    (0,0): anon0
    (0,0): anon6_Then
SubsetTypes.dfy(144,25): Error: value does not satisfy the subset constraints of 'int ~> nat'
Execution trace:
    (0,0): anon0
    (0,0): anon8_Then
SubsetTypes.dfy(145,25): Error: value does not satisfy the subset constraints of 'int ~> nat'
Execution trace:
    (0,0): anon0
    (0,0): anon9_Then
SubsetTypes.dfy(158,25): Error: value does not satisfy the subset constraints of 'nat ~> nat'
Execution trace:
    (0,0): anon0
    (0,0): anon6_Then
SubsetTypes.dfy(160,25): Error: value does not satisfy the subset constraints of 'nat ~> nat'
Execution trace:
    (0,0): anon0
    (0,0): anon8_Then
SubsetTypes.dfy(170,20): Error: cannot establish the existence of LHS values that satisfy the such-that predicate
Execution trace:
    (0,0): anon0
SubsetTypes.dfy(183,11): Error: value does not satisfy the subset constraints of 'int ~> nat'
Execution trace:
    (0,0): anon0
    (0,0): anon15_Then
    SubsetTypes.dfy(183,12): anon16_Else
SubsetTypes.dfy(199,30): Error: result of operation might violate subset type constraint for 'Person'
Execution trace:
    (0,0): anon0
    (0,0): anon16_Then
    (0,0): anon17_Then
SubsetTypes.dfy(200,30): Error: result of operation might violate subset type constraint for 'Person'
Execution trace:
    (0,0): anon0
    (0,0): anon16_Then
    SubsetTypes.dfy(199,26): anon17_Else
    (0,0): anon18_Then
SubsetTypes.dfy(205,28): Error: result of operation might violate subset type constraint for 'Person'
Execution trace:
    (0,0): anon0
    (0,0): anon16_Then
    SubsetTypes.dfy(199,26): anon17_Else
    SubsetTypes.dfy(200,26): anon18_Else
    (0,0): anon7
    SubsetTypes.dfy(202,25): anon19_Else
    SubsetTypes.dfy(203,25): anon20_Else
    SubsetTypes.dfy(204,24): anon21_Else
<<<<<<< HEAD
    SubsetTypes.dfy(205,24): anon22_Else
=======
    (0,0): anon22_Then
>>>>>>> 85929636
SubsetTypes.dfy(261,11): Error: value does not satisfy the subset constraints of 'array<Person?>' (possible cause: it may be null)
Execution trace:
    (0,0): anon0
    (0,0): anon11_Then
SubsetTypes.dfy(264,11): Error: value does not satisfy the subset constraints of 'array<Person>' (possible cause: it may be null)
Execution trace:
    (0,0): anon0
    (0,0): anon12_Then
SubsetTypes.dfy(280,11): Error: value does not satisfy the subset constraints of 'seq<Person>'
Execution trace:
    (0,0): anon0
    (0,0): anon15_Then
SubsetTypes.dfy(289,11): Error: value does not satisfy the subset constraints of 'seq<Person>'
Execution trace:
    (0,0): anon0
    (0,0): anon18_Then
SubsetTypes.dfy(326,28): Error: value does not satisfy the subset constraints of 'byte'
Execution trace:
    (0,0): anon0
    (0,0): anon6_Then
SubsetTypes.dfy(327,30): Error: value does not satisfy the subset constraints of 'byte'
Execution trace:
    (0,0): anon0
    (0,0): anon7_Then
SubsetTypes.dfy(328,30): Error: value does not satisfy the subset constraints of 'byte'
Execution trace:
    (0,0): anon0
    (0,0): anon8_Then
SubsetTypes.dfy(329,38): Error: value does not satisfy the subset constraints of 'byte'
Execution trace:
    (0,0): anon0
    (0,0): anon9_Then
SubsetTypes.dfy(334,33): Error: value does not satisfy the subset constraints of 'byte'
Execution trace:
    (0,0): anon0
    (0,0): anon4_Then
SubsetTypes.dfy(335,39): Error: value does not satisfy the subset constraints of 'byte'
Execution trace:
    (0,0): anon0
    (0,0): anon5_Then
SubsetTypes.dfy(340,28): Error: value does not satisfy the subset constraints of 'byte'
Execution trace:
    (0,0): anon0
    (0,0): anon7_Then
SubsetTypes.dfy(341,29): Error: value does not satisfy the subset constraints of 'seq<byte>'
Execution trace:
    (0,0): anon0
    (0,0): anon8_Then
SubsetTypes.dfy(342,29): Error: value does not satisfy the subset constraints of 'set<byte>'
Execution trace:
    (0,0): anon0
    (0,0): anon9_Then
SubsetTypes.dfy(343,29): Error: value does not satisfy the subset constraints of 'multiset<byte>'
Execution trace:
    (0,0): anon0
    (0,0): anon10_Then
SubsetTypes.dfy(344,29): Error: value does not satisfy the subset constraints of 'map<byte, byte>'
Execution trace:
    (0,0): anon0
    (0,0): anon11_Then
SubsetTypes.dfy(374,18): Error: value does not satisfy the subset constraints of 'nat'
Execution trace:
    (0,0): anon0
SubsetTypes.dfy(379,20): Error: value does not satisfy the subset constraints of 'nat'
Execution trace:
    (0,0): anon0
SubsetTypes.dfy(385,18): Error: result of operation might violate newtype constraint for 'Nat'
Execution trace:
    (0,0): anon0
SubsetTypes.dfy(391,20): Error: result of operation might violate newtype constraint for 'Nat'
Execution trace:
    (0,0): anon0
SubsetTypes.dfy(396,7): Error: cannot find witness that shows type is inhabited (only tried 0); try giving a hint through a 'witness' or 'ghost witness' clause
Execution trace:
    (0,0): anon0
    (0,0): anon4_Else
SubsetTypes.dfy(397,18): Error: value does not satisfy the subset constraints of 'Nat'
Execution trace:
    (0,0): anon0
SubsetTypes.dfy(401,10): Error: cannot find witness that shows type is inhabited (only tried 0); try giving a hint through a 'witness' or 'ghost witness' clause
Execution trace:
    (0,0): anon0
    (0,0): anon4_Else
SubsetTypes.dfy(402,18): Error: result of operation might violate newtype constraint for 'Nat'
Execution trace:
    (0,0): anon0
SubsetTypes.dfy(406,7): Error: cannot find witness that shows type is inhabited (only tried 0); try giving a hint through a 'witness' or 'ghost witness' clause
Execution trace:
    (0,0): anon0
    (0,0): anon4_Else
SubsetTypes.dfy(414,21): Error: possible division by zero
Execution trace:
    (0,0): anon0
SubsetTypes.dfy(419,23): Error: possible division by zero
Execution trace:
    (0,0): anon0
SubsetTypes.dfy(431,19): Error: value does not satisfy the subset constraints of 'X'
Execution trace:
    (0,0): anon0
    (0,0): anon7_Then
SubsetTypes.dfy(433,19): Error: value does not satisfy the subset constraints of 'Y'
Execution trace:
    (0,0): anon0
    (0,0): anon8_Then
SubsetTypes.dfy(435,19): Error: value does not satisfy the subset constraints of 'Y'
Execution trace:
    (0,0): anon0
    (0,0): anon9_Then
SubsetTypes.dfy(437,19): Error: value does not satisfy the subset constraints of 'Y'
Execution trace:
    (0,0): anon0
    (0,0): anon10_Then
SubsetTypes.dfy(439,19): Error: value does not satisfy the subset constraints of 'C' (it may be null)
Execution trace:
    (0,0): anon0
    (0,0): anon11_Then
SubsetTypes.dfy(444,29): Error: value does not satisfy the subset constraints of 'int --> int' (possible cause: it may have read effects)
Execution trace:
    (0,0): anon0
    (0,0): anon7_Then
SubsetTypes.dfy(446,28): Error: value does not satisfy the subset constraints of 'int -> int' (possible cause: it may be partial or have read effects)
Execution trace:
    (0,0): anon0
    (0,0): anon8_Then
SubsetTypes.dfy(448,28): Error: value does not satisfy the subset constraints of 'int -> int' (possible cause: it may be partial or have read effects)
Execution trace:
    (0,0): anon0
    (0,0): anon9_Then
SubsetTypes.dfy(450,28): Error: value does not satisfy the subset constraints of 'int ~> nat'
Execution trace:
    (0,0): anon0
    (0,0): anon10_Then
SubsetTypes.dfy(452,26): Error: value does not satisfy the subset constraints of 'int ~> X'
Execution trace:
    (0,0): anon0
    (0,0): anon11_Then
SubsetTypes.dfy(455,9): Error: value does not satisfy the subset constraints of 'nat'
Execution trace:
    (0,0): anon0

Dafny program verifier finished with 11 verified, 84 errors<|MERGE_RESOLUTION|>--- conflicted
+++ resolved
@@ -171,11 +171,7 @@
     SubsetTypes.dfy(202,25): anon19_Else
     SubsetTypes.dfy(203,25): anon20_Else
     SubsetTypes.dfy(204,24): anon21_Else
-<<<<<<< HEAD
-    SubsetTypes.dfy(205,24): anon22_Else
-=======
     (0,0): anon22_Then
->>>>>>> 85929636
 SubsetTypes.dfy(261,11): Error: value does not satisfy the subset constraints of 'array<Person?>' (possible cause: it may be null)
 Execution trace:
     (0,0): anon0
