--- conflicted
+++ resolved
@@ -81,11 +81,8 @@
   var cube := new int[3,0,4]((_,_,_) => 16);
   print "cube dims: ", cube.Length0, " ", cube.Length1, " ", cube.Length2, "\n";
 
-<<<<<<< HEAD
-=======
 //  FIXME: This breaks Java (and has for some time).
 //
->>>>>>> 36e609bc
 //  var jagged := new array<int>[5];
 //  var i := 0;
 //  while i < 5 {
@@ -93,8 +90,6 @@
 //    i := i + 1;
 //  }
 //  PrintArray(jagged);
-<<<<<<< HEAD
-=======
 }
 
 method DiagMatrix<A>(rows: int, cols: int, zero: A, one: A)
@@ -102,7 +97,6 @@
     requires rows >= 0 && cols >= 0
 {
   return new A[rows, cols]((x,y) => if x==y then one else zero);
->>>>>>> 36e609bc
 }
 
 method PrintMatrix<A>(m: array2<A>) {
