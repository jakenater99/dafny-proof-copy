<<<<<<< HEAD
TypeTests.dfy(47,9): Error: Assignment to array element is not allowed in this context (because this is a ghost method or because the statement is guarded by a specification-only expression)
TypeTests.dfy(178,7): Error: non-ghost variable cannot be assigned a value that depends on a ghost
TypeTests.dfy(188,6): Error: cannot assign to non-ghost variable in a ghost context
TypeTests.dfy(189,9): Error: cannot assign to non-ghost variable in a ghost context
TypeTests.dfy(207,15): Error: incorrect type of datatype constructor argument (found int -> int, expected int -> Dt<int>) (covariant type parameter 1 would require Dt<int> <: int)
TypeTests.dfy(213,15): Error: incorrect type of datatype constructor argument (found ? -> ?, expected ? -> Dt<?>) (covariant type parameter 1 would require Dt<?> <: ?)
TypeTests.dfy(220,6): Error: RHS (of type set<?>) not assignable to LHS (of type ?)
TypeTests.dfy(7,17): Error: type mismatch for argument 0 (function expects C, got D)
TypeTests.dfy(7,20): Error: type mismatch for argument 1 (function expects D, got C)
TypeTests.dfy(8,15): Error: type mismatch for argument 0 (function expects C, got int)
TypeTests.dfy(8,18): Error: type mismatch for argument 1 (function expects D, got int)
TypeTests.dfy(14,16): Error: incorrect type of method in-parameter 0 (expected int, got bool)
TypeTests.dfy(14,16): Error: incorrect type of method out-parameter 1 (expected C, got int)
TypeTests.dfy(15,12): Error: incorrect type of method out-parameter 1 (expected C, got int)
TypeTests.dfy(56,6): Error: Duplicate local-variable name: z
TypeTests.dfy(58,6): Error: Duplicate local-variable name: x
TypeTests.dfy(61,8): Error: Duplicate local-variable name: x
TypeTests.dfy(64,6): Error: Duplicate local-variable name: y
TypeTests.dfy(70,11): Error: unresolved identifier: x
TypeTests.dfy(72,28): Error: unresolved identifier: z
TypeTests.dfy(73,29): Error: unresolved identifier: w1
TypeTests.dfy(73,47): Error: unresolved identifier: w0
TypeTests.dfy(76,28): Error: unresolved identifier: e
TypeTests.dfy(91,17): Error: object initialization must denote an initializing method or constructor (F)
TypeTests.dfy(92,17): Error: a method called as an initialization method must not have any result arguments
TypeTests.dfy(101,3): Error: cannot assign to a range of array elements (try the 'forall' statement)
TypeTests.dfy(102,3): Error: cannot assign to a range of array elements (try the 'forall' statement)
TypeTests.dfy(103,3): Error: cannot assign to a range of array elements (try the 'forall' statement)
TypeTests.dfy(105,3): Error: cannot assign to a range of array elements (try the 'forall' statement)
TypeTests.dfy(106,3): Error: cannot assign to a range of array elements (try the 'forall' statement)
TypeTests.dfy(107,3): Error: cannot assign to a range of array elements (try the 'forall' statement)
TypeTests.dfy(113,6): Error: sorry, cannot instantiate collection type with a subrange type
TypeTests.dfy(114,9): Error: sorry, cannot instantiate type parameter with a subrange type
TypeTests.dfy(115,8): Error: sorry, cannot instantiate type parameter with a subrange type
TypeTests.dfy(116,8): Error: sorry, cannot instantiate type parameter with a subrange type
TypeTests.dfy(119,28): Error: sorry, cannot instantiate type parameter with a subrange type
TypeTests.dfy(119,28): Error: sorry, cannot instantiate type parameter with a subrange type
TypeTests.dfy(120,17): Error: sorry, cannot instantiate type parameter with a subrange type
TypeTests.dfy(120,10): Error: new can be applied only to reference types (got Expl_Class<nat>)
TypeTests.dfy(121,17): Error: sorry, cannot instantiate type parameter with a subrange type
TypeTests.dfy(124,6): Error: sorry, cannot instantiate collection type with a subrange type
TypeTests.dfy(125,6): Error: sorry, cannot instantiate collection type with a subrange type
TypeTests.dfy(126,6): Error: sorry, cannot instantiate collection type with a subrange type
TypeTests.dfy(127,6): Error: sorry, cannot instantiate collection type with a subrange type
TypeTests.dfy(128,13): Error: sorry, cannot instantiate type parameter with a subrange type
TypeTests.dfy(129,9): Error: sorry, cannot instantiate type parameter with a subrange type
TypeTests.dfy(130,10): Error: sorry, cannot instantiate type parameter with a subrange type
TypeTests.dfy(134,11): Error: sorry, cannot instantiate type parameter with a subrange type
TypeTests.dfy(135,11): Error: sorry, cannot instantiate type parameter with a subrange type
TypeTests.dfy(138,14): Error: sorry, cannot instantiate type parameter with a subrange type
TypeTests.dfy(139,14): Error: sorry, cannot instantiate type parameter with a subrange type
TypeTests.dfy(140,20): Error: sorry, cannot instantiate type parameter with a subrange type
TypeTests.dfy(143,9): Error: sorry, cannot instantiate type parameter with a subrange type
TypeTests.dfy(144,22): Error: sorry, cannot instantiate type parameter with a subrange type
TypeTests.dfy(147,12): Error: sorry, cannot instantiate type parameter with a subrange type
TypeTests.dfy(148,12): Error: sorry, cannot instantiate type parameter with a subrange type
TypeTests.dfy(150,5): Error: sorry, cannot instantiate type parameter with a subrange type
TypeTests.dfy(151,13): Error: sorry, cannot instantiate type parameter with a subrange type
TypeTests.dfy(152,2): Error: sorry, cannot instantiate type parameter with a subrange type
TypeTests.dfy(153,16): Error: sorry, cannot instantiate type parameter with a subrange type
TypeTests.dfy(154,14): Error: sorry, cannot instantiate type parameter with a subrange type
TypeTests.dfy(21,9): Error: because of cyclic dependencies among constructor argument types, no instances of datatype 'NeverendingList' can be constructed
62 resolution/type errors detected in TypeTests.dfy
=======
TypeTests.dfy(9,17): Error: type mismatch for argument 0 (function expects C, got D)
TypeTests.dfy(9,20): Error: type mismatch for argument 1 (function expects D, got C)
TypeTests.dfy(10,15): Error: type mismatch for argument 0 (function expects C, got int)
TypeTests.dfy(10,18): Error: type mismatch for argument 1 (function expects D, got int)
TypeTests.dfy(16,16): Error: incorrect type of method in-parameter 0 (expected int, got bool)
TypeTests.dfy(16,16): Error: incorrect type of method out-parameter 1 (expected C, got int)
TypeTests.dfy(17,12): Error: incorrect type of method out-parameter 1 (expected C, got int)
TypeTests.dfy(45,6): Error: Duplicate local-variable name: z
TypeTests.dfy(47,6): Error: Duplicate local-variable name: x
TypeTests.dfy(50,8): Error: Duplicate local-variable name: x
TypeTests.dfy(53,6): Error: Duplicate local-variable name: y
TypeTests.dfy(59,11): Error: unresolved identifier: x
TypeTests.dfy(61,28): Error: unresolved identifier: z
TypeTests.dfy(62,29): Error: unresolved identifier: w1
TypeTests.dfy(62,47): Error: unresolved identifier: w0
TypeTests.dfy(65,28): Error: unresolved identifier: e
TypeTests.dfy(80,17): Error: object initialization must denote an initializing method or constructor (F)
TypeTests.dfy(81,17): Error: a method called as an initialization method must not have any result arguments
TypeTests.dfy(90,3): Error: cannot assign to a range of array elements (try the 'forall' statement)
TypeTests.dfy(91,3): Error: cannot assign to a range of array elements (try the 'forall' statement)
TypeTests.dfy(92,3): Error: cannot assign to a range of array elements (try the 'forall' statement)
TypeTests.dfy(94,3): Error: cannot assign to a range of array elements (try the 'forall' statement)
TypeTests.dfy(95,3): Error: cannot assign to a range of array elements (try the 'forall' statement)
TypeTests.dfy(96,3): Error: cannot assign to a range of array elements (try the 'forall' statement)
TypeTests.dfy(23,9): Error: because of cyclic dependencies among constructor argument types, no instances of datatype 'NeverendingList' can be constructed
TypeTests.dfy(169,7): Error: non-ghost variable cannot be assigned a value that depends on a ghost
TypeTests.dfy(179,6): Error: cannot assign to non-ghost variable in a ghost context
TypeTests.dfy(180,9): Error: cannot assign to non-ghost variable in a ghost context
TypeTests.dfy(198,15): Error: incorrect type of datatype constructor argument (found int -> int, expected int -> Dt<int>) (covariant type parameter 1 would require Dt<int> <: int)
TypeTests.dfy(204,15): Error: incorrect type of datatype constructor argument (found ? -> ?, expected ? -> Dt<?>) (covariant type parameter 1 would require Dt<?> <: ?)
TypeTests.dfy(211,6): Error: RHS (of type set<?>) not assignable to LHS (of type ?)
TypeTests.dfy(222,9): Error: Assignment to array element is not allowed in this context (because this is a ghost method or because the statement is guarded by a specification-only expression)
32 resolution/type errors detected in TypeTests.dfy
>>>>>>> 6df61296
<|MERGE_RESOLUTION|>--- conflicted
+++ resolved
@@ -1,68 +1,3 @@
-<<<<<<< HEAD
-TypeTests.dfy(47,9): Error: Assignment to array element is not allowed in this context (because this is a ghost method or because the statement is guarded by a specification-only expression)
-TypeTests.dfy(178,7): Error: non-ghost variable cannot be assigned a value that depends on a ghost
-TypeTests.dfy(188,6): Error: cannot assign to non-ghost variable in a ghost context
-TypeTests.dfy(189,9): Error: cannot assign to non-ghost variable in a ghost context
-TypeTests.dfy(207,15): Error: incorrect type of datatype constructor argument (found int -> int, expected int -> Dt<int>) (covariant type parameter 1 would require Dt<int> <: int)
-TypeTests.dfy(213,15): Error: incorrect type of datatype constructor argument (found ? -> ?, expected ? -> Dt<?>) (covariant type parameter 1 would require Dt<?> <: ?)
-TypeTests.dfy(220,6): Error: RHS (of type set<?>) not assignable to LHS (of type ?)
-TypeTests.dfy(7,17): Error: type mismatch for argument 0 (function expects C, got D)
-TypeTests.dfy(7,20): Error: type mismatch for argument 1 (function expects D, got C)
-TypeTests.dfy(8,15): Error: type mismatch for argument 0 (function expects C, got int)
-TypeTests.dfy(8,18): Error: type mismatch for argument 1 (function expects D, got int)
-TypeTests.dfy(14,16): Error: incorrect type of method in-parameter 0 (expected int, got bool)
-TypeTests.dfy(14,16): Error: incorrect type of method out-parameter 1 (expected C, got int)
-TypeTests.dfy(15,12): Error: incorrect type of method out-parameter 1 (expected C, got int)
-TypeTests.dfy(56,6): Error: Duplicate local-variable name: z
-TypeTests.dfy(58,6): Error: Duplicate local-variable name: x
-TypeTests.dfy(61,8): Error: Duplicate local-variable name: x
-TypeTests.dfy(64,6): Error: Duplicate local-variable name: y
-TypeTests.dfy(70,11): Error: unresolved identifier: x
-TypeTests.dfy(72,28): Error: unresolved identifier: z
-TypeTests.dfy(73,29): Error: unresolved identifier: w1
-TypeTests.dfy(73,47): Error: unresolved identifier: w0
-TypeTests.dfy(76,28): Error: unresolved identifier: e
-TypeTests.dfy(91,17): Error: object initialization must denote an initializing method or constructor (F)
-TypeTests.dfy(92,17): Error: a method called as an initialization method must not have any result arguments
-TypeTests.dfy(101,3): Error: cannot assign to a range of array elements (try the 'forall' statement)
-TypeTests.dfy(102,3): Error: cannot assign to a range of array elements (try the 'forall' statement)
-TypeTests.dfy(103,3): Error: cannot assign to a range of array elements (try the 'forall' statement)
-TypeTests.dfy(105,3): Error: cannot assign to a range of array elements (try the 'forall' statement)
-TypeTests.dfy(106,3): Error: cannot assign to a range of array elements (try the 'forall' statement)
-TypeTests.dfy(107,3): Error: cannot assign to a range of array elements (try the 'forall' statement)
-TypeTests.dfy(113,6): Error: sorry, cannot instantiate collection type with a subrange type
-TypeTests.dfy(114,9): Error: sorry, cannot instantiate type parameter with a subrange type
-TypeTests.dfy(115,8): Error: sorry, cannot instantiate type parameter with a subrange type
-TypeTests.dfy(116,8): Error: sorry, cannot instantiate type parameter with a subrange type
-TypeTests.dfy(119,28): Error: sorry, cannot instantiate type parameter with a subrange type
-TypeTests.dfy(119,28): Error: sorry, cannot instantiate type parameter with a subrange type
-TypeTests.dfy(120,17): Error: sorry, cannot instantiate type parameter with a subrange type
-TypeTests.dfy(120,10): Error: new can be applied only to reference types (got Expl_Class<nat>)
-TypeTests.dfy(121,17): Error: sorry, cannot instantiate type parameter with a subrange type
-TypeTests.dfy(124,6): Error: sorry, cannot instantiate collection type with a subrange type
-TypeTests.dfy(125,6): Error: sorry, cannot instantiate collection type with a subrange type
-TypeTests.dfy(126,6): Error: sorry, cannot instantiate collection type with a subrange type
-TypeTests.dfy(127,6): Error: sorry, cannot instantiate collection type with a subrange type
-TypeTests.dfy(128,13): Error: sorry, cannot instantiate type parameter with a subrange type
-TypeTests.dfy(129,9): Error: sorry, cannot instantiate type parameter with a subrange type
-TypeTests.dfy(130,10): Error: sorry, cannot instantiate type parameter with a subrange type
-TypeTests.dfy(134,11): Error: sorry, cannot instantiate type parameter with a subrange type
-TypeTests.dfy(135,11): Error: sorry, cannot instantiate type parameter with a subrange type
-TypeTests.dfy(138,14): Error: sorry, cannot instantiate type parameter with a subrange type
-TypeTests.dfy(139,14): Error: sorry, cannot instantiate type parameter with a subrange type
-TypeTests.dfy(140,20): Error: sorry, cannot instantiate type parameter with a subrange type
-TypeTests.dfy(143,9): Error: sorry, cannot instantiate type parameter with a subrange type
-TypeTests.dfy(144,22): Error: sorry, cannot instantiate type parameter with a subrange type
-TypeTests.dfy(147,12): Error: sorry, cannot instantiate type parameter with a subrange type
-TypeTests.dfy(148,12): Error: sorry, cannot instantiate type parameter with a subrange type
-TypeTests.dfy(150,5): Error: sorry, cannot instantiate type parameter with a subrange type
-TypeTests.dfy(151,13): Error: sorry, cannot instantiate type parameter with a subrange type
-TypeTests.dfy(152,2): Error: sorry, cannot instantiate type parameter with a subrange type
-TypeTests.dfy(153,16): Error: sorry, cannot instantiate type parameter with a subrange type
-TypeTests.dfy(154,14): Error: sorry, cannot instantiate type parameter with a subrange type
-TypeTests.dfy(21,9): Error: because of cyclic dependencies among constructor argument types, no instances of datatype 'NeverendingList' can be constructed
-62 resolution/type errors detected in TypeTests.dfy
-=======
 TypeTests.dfy(9,17): Error: type mismatch for argument 0 (function expects C, got D)
 TypeTests.dfy(9,20): Error: type mismatch for argument 1 (function expects D, got C)
 TypeTests.dfy(10,15): Error: type mismatch for argument 0 (function expects C, got int)
@@ -95,5 +30,4 @@
 TypeTests.dfy(204,15): Error: incorrect type of datatype constructor argument (found ? -> ?, expected ? -> Dt<?>) (covariant type parameter 1 would require Dt<?> <: ?)
 TypeTests.dfy(211,6): Error: RHS (of type set<?>) not assignable to LHS (of type ?)
 TypeTests.dfy(222,9): Error: Assignment to array element is not allowed in this context (because this is a ghost method or because the statement is guarded by a specification-only expression)
-32 resolution/type errors detected in TypeTests.dfy
->>>>>>> 6df61296
+32 resolution/type errors detected in TypeTests.dfy