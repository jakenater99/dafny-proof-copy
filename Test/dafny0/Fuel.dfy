<<<<<<< HEAD
// RUN: %dafny /compile:0 /print:"%t.print" /dprint:"%t.dprint" /autoTriggers:0 "%s" > "%t"
// RUN: %diff "%s.expect" "%t"

module TestModule1 {
    function pos(x:int) : int 
    {
        if x < 0 then 0
        else 1 + pos(x - 1)
    }

    method test(y:int, z:int) 
        requires y > 5;
        requires z < 0;
    {
        assert pos(z) == 0;
        assert pos(-1) == 0;
        assert pos(y) == 3 + pos(y - 3);    // error: Should fail, due to lack of fuel
        assert pos(y) == 4 + pos(y - 4);    // Succeeds, thanks to the assume from the preceding assert
    }
}

// Test with function-level fuel boost
module TestModule2 {
    function {:fuel 3} pos1(x:int) : int 
    {
        if x < 0 then 0
        else 1 + pos1(x - 1)
    }

    function {:fuel 4} pos2(x:int) : int 
    {
        if x < 0 then 0
        else 1 + pos2(x - 1)
    }

    function {:fuel 4} pos3(x:int) : int 
    {
        if x < 0 then 0
        else 1 + pos3(x - 1)
    }

    function {:opaque} {:fuel 4} pos4(x:int) : int 
    {
        if x < 0 then 0
        else 1 + pos3(x - 1)
    }

    method test(y:int, z:int) 
        requires y > 5;
        requires z < 0;
    {
        assert pos1(z) == 0;
        assert pos1(-1) == 0;
        assert pos1(y) == 3 + pos1(y - 3);
        assert pos1(y) == 4 + pos1(y - 4);

        assert pos2(z) == 0;
        assert pos2(-1) == 0;
        assert pos2(y) == 3 + pos2(y - 3);
        assert pos2(y) == 4 + pos2(y - 4);

        if (*) {
            assert pos3(y) == 5 + pos3(y - 5);  // Just enough fuel to get here
        } else {
            assert pos3(y) == 6 + pos3(y - 6);  // error: Should fail even with a boost, since boost is too small
        }

        if (*) {
            assert pos4(z) == 0;    // error: Fuel shouldn't overcome opaque
        } else {
            reveal_pos4();
            assert pos4(y) == 5 + pos4(y - 5);  // With reveal, everything should work as above
        }


    }
}


module TestModule3 {
    // This fuel setting is equivalent to opaque, except for literals
    function {:fuel 0,0} pos(x:int) : int 
    {
        if x < 0 then 0
        else 1 + pos(x - 1)
    }

    method test(y:int, z:int) 
        requires y > 5;
        requires z < 0;
    {
        assert pos(z) == 0;             // error: Opaque setting hides body
        assert pos(-1) == 0;            // Passes, since Dafny's computation mode for lits ignore fuel
        assert pos(y) == 3 + pos(y - 3);// error: Opaque setting hides body
    }
}

// Test fuel settings via different contexts
module TestModule4 {
    function pos(x:int) : int 
    {
        if x < 0 then 0
        else 1 + pos(x - 1)
    }

    // Should pass
    method {:fuel pos,3} test1(y:int, z:int) 
        requires y > 5;
        requires z < 0;
    {
        assert pos(z) == 0;
        assert pos(-1) == 0;
        assert pos(y) == 3 + pos(y - 3);
    }

    method {:fuel pos,0,0} test2(y:int, z:int) 
        requires y > 5;
        requires z < 0;
    {
        assert pos(z) == 0;               // error: Should fail due to "opaque" fuel setting
        assert pos(-1) == 0;
        assert pos(y) == 3 + pos(y - 3);  // error: Should fail due to "opaque" fuel setting
    }

    method test3(y:int, z:int) 
        requires y > 5;
        requires z < 0;
    {
        assert {:fuel pos,0,0} pos(z) == 0;               // error: fuel can't be decreased
        assert pos(-1) == 0;
        if (*) {
            assert pos(y) == 3 + pos(y - 3);  // error: Should fail without extra fuel setting
            assert pos(y) == 6 + pos(y - 6);  // error: Should fail even with previous assert turned into assume
        } else {
            assert {:fuel pos,3} pos(y) == 3 + pos(y - 3);  // Should succeed with extra fuel setting
            assert {:fuel pos,3} pos(y) == 6 + pos(y - 6);  // Should succeed thanks to previous assert turned into assume
        } 
    }

    method test4(y:int, z:int) 
        requires y > 5;
        requires z < 0;
    {
        forall t:int {:fuel pos,3} | t > 0 
            ensures true;
        {
            assert pos(y) == 3 + pos(y - 3);    // Expected to pass, due to local fuel boost
        }

        if (*) {
            calc {:fuel pos,3} {
                pos(y);
                3 + pos(y - 3);
            }
        }

        assert pos(y) == 3 + pos(y - 3);    // error: Should fail, due to lack of fuel outside the forall
    }
}

// Test fuel settings via different module contexts
module TestModule5 {
    // Test module level fuel settings, with nested modules

    module TestModule5a {
        module {:fuel TestModule5aiA.pos,3} TestModule5ai {
            module TestModule5aiA {
                function pos(x:int) : int 
                {
                    if x < 0 then 0
                    else 1 + pos(x - 1)
                }

                method test(y:int, z:int) 
                    requires y > 5;
                    requires z < 0;
                {
                    assert pos(z) == 0;
                    assert pos(-1) == 0;
                    assert pos(y) == 3 + pos(y - 3);    // Should pass due to intermediate module's fuel setting
                }
            }

            method test(y:int, z:int) 
                requires y > 5;
                requires z < 0;
            {
                assert TestModule5aiA.pos(z) == 0;
                assert TestModule5aiA.pos(-1) == 0;
                assert TestModule5aiA.pos(y) == 3 + TestModule5aiA.pos(y - 3);    // Should pass due to module level fuel
            }
        }
  
        method test(y:int, z:int) 
            requires y > 5;
            requires z < 0;
        {
            assert TestModule5ai.TestModule5aiA.pos(z) == 0;
            assert TestModule5ai.TestModule5aiA.pos(-1) == 0;
            assert TestModule5ai.TestModule5aiA.pos(y) == 3 + TestModule5ai.TestModule5aiA.pos(y - 3);    // error: Should fail, due to lack of fuel
        }
    }

    module {:fuel TestModule5bi.TestModule5biA.pos,3} TestModule5b {
        module  TestModule5bi {
            module TestModule5biA {
                function pos(x:int) : int 
                {
                    if x < 0 then 0
                    else 1 + pos(x - 1)
                }

                method test(y:int, z:int) 
                    requires y > 5;
                    requires z < 0;
                {
                    assert pos(z) == 0;
                    assert pos(-1) == 0;
                    assert pos(y) == 3 + pos(y - 3);    // Should succceed due to outer module fuel setting
                }
            }
        }
    }
}

// Test fuel setting for multiple functions
module TestModule6 {
    function pos(x:int) : int 
    {
        if x < 0 then 0
        else 1 + pos(x - 1)
    }

    function neg(x:int) : int
        decreases 1 - x;
    {
        if x > 0 then 0
        else 1 + neg(x + 1)
    }

    method test1(y:int, z:int) 
        requires y > 5;
        requires z < 5;
    {
        assert pos(y) == 3 + pos(y - 3);    // error: Should fail, due to lack of fuel

        assert neg(z) == 3 + neg(z + 3);    // error: Should fail, due to lack of fuel
    }

    method {:fuel pos,3} {:fuel neg,4} test2(y:int, z:int) 
        requires y > 5;
        requires z < -5;
    {
        assert pos(y) == 3 + pos(y - 3);    

        assert neg(z) == 3 + neg(z + 3);    
    }
}

// Test fuel settings with multiple overlapping contexts
module TestModule7 {
    function {:fuel 3} pos(x:int) : int 
    {
        if x < 0 then 0
        else 1 + pos(x - 1)
    }

    function {:fuel 0,0} neg(x:int) : int
        decreases 1 - x;
    {
        if x > 0 then 0
        else 1 + neg(x + 1)
    }

    method {:fuel neg,4} {:fuel pos,0,0} test1(y:int, z:int) 
        requires y > 5;
        requires z < -5;
    {
        if (*) {
            assert pos(y) == 3 + pos(y - 3);    // error: Method fuel should override function fuel, so this should fail
            assert neg(z) == 3 + neg(z + 3);    // Method fuel should override function fuel, so this succeeds
        }

        forall t:int {:fuel pos,3} | t > 0 
            ensures true;
        {
            assert pos(y) == 3 + pos(y - 3);    // Statement fuel should override method fuel, so this should succeed
        }
    }
}

// Test fuel in a slightly more complicated setting
module TestModule8 {

    newtype byte = i:int | 0 <= i < 0x100
    newtype uint64 = i:int | 0 <= i < 0x10000000000000000

    datatype G = GUint64
               | GArray(elt:G)
               | GTuple(t:seq<G>)
               | GByteArray
               | GTaggedUnion(cases:seq<G>)

        datatype V = VUint64(u:uint64)
                   | VTuple(t:seq<V>)
                   | VCase(c:uint64, val:V)

        predicate {:fuel 2} ValInGrammar(val:V, grammar:G)
        {
            match val
                case VUint64(_) => grammar.GUint64?
                case VTuple(t)  => grammar.GTuple? && |t| == |grammar.t|
                                      && forall i :: 0 <= i < |t| ==> ValInGrammar(t[i], grammar.t[i])
                case VCase(c, val) => grammar.GTaggedUnion? && int(c) < |grammar.cases| && ValInGrammar(val, grammar.cases[c])
        }

        datatype CRequest = CRequest(client:EndPoint, seqno:uint64, request:CAppMessage) | CRequestNoOp()

        type EndPoint
        function method EndPoint_grammar() : G { GUint64 }
        function method CRequest_grammar() : G { GTaggedUnion([ GTuple([EndPoint_grammar(), GUint64, CAppMessage_grammar()]), GUint64]) }

        function method parse_EndPoint(val:V) : EndPoint
            requires ValInGrammar(val, EndPoint_grammar());

        type CAppMessage
        function method CAppMessage_grammar() : G { GTaggedUnion([GUint64, GUint64, GUint64]) }
        function method parse_AppMessage(val:V) : CAppMessage
            requires ValInGrammar(val, CAppMessage_grammar());

        function method {:fuel ValInGrammar,1} parse_Request1(val:V) : CRequest
            requires ValInGrammar(val, CRequest_grammar());
        {
            if val.c == 0 then
                var ep := parse_EndPoint(val.val.t[0]); // With default fuel, error: function precondition, destructor, index
                CRequest(ep, val.val.t[1].u, parse_AppMessage(val.val.t[2]))    // error: index out of range, destructor
            else 
                CRequestNoOp()
        }

        function method parse_Request2(val:V) : CRequest
            requires ValInGrammar(val, CRequest_grammar());
        {
            if val.c == 0 then
                var ep := parse_EndPoint(val.val.t[0]);                      // With fuel boosted to 2 this succeeds
                CRequest(ep, val.val.t[1].u, parse_AppMessage(val.val.t[2])) // error: destructor
            else 
                CRequestNoOp()
        }

        function method {:fuel ValInGrammar,3} parse_Request3(val:V) : CRequest
            requires ValInGrammar(val, CRequest_grammar());
        {
            if val.c == 0 then
                var ep := parse_EndPoint(val.val.t[0]); 
                CRequest(ep, val.val.t[1].u, parse_AppMessage(val.val.t[2]))    // With one more boost, everything succeeds
            else 
                CRequestNoOp()
        }

        // With the method, everything succeeds with one less fuel boost (i.e., 2, rather than 3, as in parse_Request3)
        method parse_Request4(val:V) returns (req:CRequest)     
            requires ValInGrammar(val, CRequest_grammar());
        {
            if val.c == 0 {
                var ep := parse_EndPoint(val.val.t[0]);
                req := CRequest(ep, val.val.t[1].u, parse_AppMessage(val.val.t[2]));
            } else {
                req := CRequestNoOp();
            }
        }
}


// Test fuel when it's applied to a non-recursive function
module TestModule9 {
    function abs(x:int) : int
    {
        if x < 0 then -1 * x else x
    }

    // All should pass.
    method test1(y:int, z:int)
        requires y > 5;
        requires z < 0;
    {
        assert abs(z) == -1*z;
        assert abs(y) == y;
        assert abs(-1) == 1;
    }

    // Method-level fuel override
    method {:fuel abs,0,0} test2(y:int, z:int)
        requires y > 5;
        requires z < 0;
    {
        assert abs(z) == -1*z;  // error: Cannot see the body of abs
        assert abs(y) == y;     // error: Cannot see the body of abs
        assert abs(-1) == 1;    // lit bypasses fuel, so this should succeed
    }

    // Statement-level fuel override
    method test3(y:int, z:int)
        requires y > 5;
        requires z < 0;
    {
        assert {:fuel abs,0,0} abs(z) == -1*z;  // error: fuel can't be decreased
        assert abs(y) == y;     // Normal success
        assert abs(-1) == 1;    // lit bypasses fuel, so this should succeed
    }

    // Giving more fuel to a non-recursive function won't help,
    // but it shouldn't hurt either.
    method {:fuel abs,5,6} test4(y:int, z:int)
        requires y > 5;
        requires z < 0;
    {
        assert abs(z) == -1*z;
        assert abs(y) == y;
        assert abs(-1) == 1;
    }
}

// Test fuel when it's applied to a non-recursive function directly (to simulate opaque)
module TestModule10 {
    function {:fuel 0,0} abs(x:int) : int
    {
        if x < 0 then -1 * x else x
    }

    method test1(y:int, z:int)
        requires y > 5;
        requires z < 0;
    {
        assert abs(z) == -1*z;  // error: Cannot see the body of abs
        assert abs(y) == y;     // error: Cannot see the body of abs
        assert abs(-1) == 1;    // lit bypasses fuel, so this should succeed
    }
}

// Test fuel when it's mentioned in other functions function to simulate a local opaque
module TestModule11 {
    function abs(x:int) : int
    {
        if x < 0 then -1 * x else x
    }

    function {:fuel abs,0,0} abs'(x:int) : int
    {
        abs(x)
    }

    method test1(y:int, z:int)
        requires y > 5;
        requires z < 0;
    {
        assert abs'(z) == -1*z;  // Annotation on abs' only applies locally, so we see the body of abs
        assert abs'(y) == y;     // Annotation on abs' only applies locally, so we see the body of abs
        assert abs'(-1) == 1;    // lit bypasses fuel, so this should succeed
    }
}

module TestModule12 {
		function pos3(x:int) : int 
		{
				if x < 0 then 0
				else 1 + pos4(x - 1)
		}

		function pos4(x:int) : int 
		{
				if x < 0 then 0
				else 1 + pos3(x - 1)
		}

		method {:fuel pos3,2,3} {:fuel pos4,2,3} test (y:int)
			requires y > 3;
		{
				assert pos3(y) == 3 + pos4(y - 3); 
		}
}
=======
// RUN: %dafny /compile:0 /print:"%t.print" /dprint:"%t.dprint" /autoTriggers:0 "%s" > "%t"
// RUN: %diff "%s.expect" "%t"

module TestModule1 {
    function pos(x:int) : int 
    {
        if x < 0 then 0
        else 1 + pos(x - 1)
    }

    method test(y:int, z:int) 
        requires y > 5;
        requires z < 0;
    {
        assert pos(z) == 0;
        assert pos(-1) == 0;
        assert pos(y) == 3 + pos(y - 3);    // error: Should fail, due to lack of fuel
        assert pos(y) == 4 + pos(y - 4);    // Succeeds, thanks to the assume from the preceding assert
    }
}

// Test with function-level fuel boost
module TestModule2 {
    function {:fuel 3} pos1(x:int) : int 
    {
        if x < 0 then 0
        else 1 + pos1(x - 1)
    }

    function {:fuel 4} pos2(x:int) : int 
    {
        if x < 0 then 0
        else 1 + pos2(x - 1)
    }

    function {:fuel 4} pos3(x:int) : int 
    {
        if x < 0 then 0
        else 1 + pos3(x - 1)
    }

    function {:opaque} {:fuel 4} pos4(x:int) : int 
    {
        if x < 0 then 0
        else 1 + pos3(x - 1)
    }

    method test(y:int, z:int) 
        requires y > 5;
        requires z < 0;
    {
        assert pos1(z) == 0;
        assert pos1(-1) == 0;
        assert pos1(y) == 3 + pos1(y - 3);
        assert pos1(y) == 4 + pos1(y - 4);

        assert pos2(z) == 0;
        assert pos2(-1) == 0;
        assert pos2(y) == 3 + pos2(y - 3);
        assert pos2(y) == 4 + pos2(y - 4);

        if (*) {
            assert pos3(y) == 5 + pos3(y - 5);  // Just enough fuel to get here
        } else {
            assert pos3(y) == 6 + pos3(y - 6);  // error: Should fail even with a boost, since boost is too small
        }

        if (*) {
            assert pos4(z) == 0;    // error: Fuel shouldn't overcome opaque
        } else {
            reveal_pos4();
            assert pos4(y) == 5 + pos4(y - 5);  // With reveal, everything should work as above
        }


    }
}


module TestModule3 {
    // This fuel setting is equivalent to opaque, except for literals
    function {:fuel 0,0} pos(x:int) : int 
    {
        if x < 0 then 0
        else 1 + pos(x - 1)
    }

    method test(y:int, z:int) 
        requires y > 5;
        requires z < 0;
    {
        assert pos(z) == 0;             // error: Opaque setting hides body
        assert pos(-1) == 0;            // error: Lits also obey opaque now
        assert pos(y) == 3 + pos(y - 3);// error: Opaque setting hides body
    }
}

// Test fuel settings via different contexts
module TestModule4 {
    function pos(x:int) : int 
    {
        if x < 0 then 0
        else 1 + pos(x - 1)
    }

    // Should pass
    method {:fuel pos,3} test1(y:int, z:int) 
        requires y > 5;
        requires z < 0;
    {
        assert pos(z) == 0;
        assert pos(-1) == 0;
        assert pos(y) == 3 + pos(y - 3);
    }

    method {:fuel pos,0,0} test2(y:int, z:int) 
        requires y > 5;
        requires z < 0;
    {
        assert pos(z) == 0;               // error: Should fail due to "opaque" fuel setting
        assert pos(-1) == 0;              // error: Should fail due to "opaque" fuel setting.  Even Lits obey opaque
        assert pos(y) == 3 + pos(y - 3);  // error: Should fail due to "opaque" fuel setting
    }

    method test3(y:int, z:int) 
        requires y > 5;
        requires z < 0;
    {
        assert {:fuel pos,0,0} pos(z) == 0;               // error: fuel can't be decreased
        assert pos(-1) == 0;
        if (*) {
            assert pos(y) == 3 + pos(y - 3);  // error: Should fail without extra fuel setting
            assert pos(y) == 6 + pos(y - 6);  // error: Should fail even with previous assert turned into assume
        } else {
            assert {:fuel pos,3} pos(y) == 3 + pos(y - 3);  // Should succeed with extra fuel setting
            assert {:fuel pos,3} pos(y) == 6 + pos(y - 6);  // Should succeed thanks to previous assert turned into assume
        } 
    }

    method test4(y:int, z:int) 
        requires y > 5;
        requires z < 0;
    {
        forall t:int {:fuel pos,3} | t > 0 
            ensures true;
        {
            assert pos(y) == 3 + pos(y - 3);    // Expected to pass, due to local fuel boost
        }

        if (*) {
            calc {:fuel pos,3} {
                pos(y);
                3 + pos(y - 3);
            }
        }

        assert pos(y) == 3 + pos(y - 3);    // error: Should fail, due to lack of fuel outside the forall
    }
}

// Test fuel settings via different module contexts
module TestModule5 {
    // Test module level fuel settings, with nested modules

    module TestModule5a {
        module {:fuel TestModule5aiA.pos,3} TestModule5ai {
            module TestModule5aiA {
                function pos(x:int) : int 
                {
                    if x < 0 then 0
                    else 1 + pos(x - 1)
                }

                method test(y:int, z:int) 
                    requires y > 5;
                    requires z < 0;
                {
                    assert pos(z) == 0;
                    assert pos(-1) == 0;
                    assert pos(y) == 3 + pos(y - 3);    // Should pass due to intermediate module's fuel setting
                }
            }

            method test(y:int, z:int) 
                requires y > 5;
                requires z < 0;
            {
                assert TestModule5aiA.pos(z) == 0;
                assert TestModule5aiA.pos(-1) == 0;
                assert TestModule5aiA.pos(y) == 3 + TestModule5aiA.pos(y - 3);    // Should pass due to module level fuel
            }
        }
  
        method test(y:int, z:int) 
            requires y > 5;
            requires z < 0;
        {
            assert TestModule5ai.TestModule5aiA.pos(z) == 0;
            assert TestModule5ai.TestModule5aiA.pos(-1) == 0;
            assert TestModule5ai.TestModule5aiA.pos(y) == 3 + TestModule5ai.TestModule5aiA.pos(y - 3);    // error: Should fail, due to lack of fuel
        }
    }

    module {:fuel TestModule5bi.TestModule5biA.pos,3} TestModule5b {
        module  TestModule5bi {
            module TestModule5biA {
                function pos(x:int) : int 
                {
                    if x < 0 then 0
                    else 1 + pos(x - 1)
                }

                method test(y:int, z:int) 
                    requires y > 5;
                    requires z < 0;
                {
                    assert pos(z) == 0;
                    assert pos(-1) == 0;
                    assert pos(y) == 3 + pos(y - 3);    // Should succceed due to outer module fuel setting
                }
            }
        }
    }
}

// Test fuel setting for multiple functions
module TestModule6 {
    function pos(x:int) : int 
    {
        if x < 0 then 0
        else 1 + pos(x - 1)
    }

    function neg(x:int) : int
        decreases 1 - x;
    {
        if x > 0 then 0
        else 1 + neg(x + 1)
    }

    method test1(y:int, z:int) 
        requires y > 5;
        requires z < 5;
    {
        assert pos(y) == 3 + pos(y - 3);    // error: Should fail, due to lack of fuel

        assert neg(z) == 3 + neg(z + 3);    // error: Should fail, due to lack of fuel
    }

    method {:fuel pos,3} {:fuel neg,4} test2(y:int, z:int) 
        requires y > 5;
        requires z < -5;
    {
        assert pos(y) == 3 + pos(y - 3);    

        assert neg(z) == 3 + neg(z + 3);    
    }
}

// Test fuel settings with multiple overlapping contexts
module TestModule7 {
    function {:fuel 3} pos(x:int) : int 
    {
        if x < 0 then 0
        else 1 + pos(x - 1)
    }

    function {:fuel 0,0} neg(x:int) : int
        decreases 1 - x;
    {
        if x > 0 then 0
        else 1 + neg(x + 1)
    }

    method {:fuel neg,4} {:fuel pos,0,0} test1(y:int, z:int) 
        requires y > 5;
        requires z < -5;
    {
        if (*) {
            assert pos(y) == 3 + pos(y - 3);    // error: Method fuel should override function fuel, so this should fail
            assert neg(z) == 3 + neg(z + 3);    // Method fuel should override function fuel, so this succeeds
        }

        forall t:int {:fuel pos,3} | t > 0 
            ensures true;
        {
            assert pos(y) == 3 + pos(y - 3);    // Statement fuel should override method fuel, so this should succeed
        }
    }
}

// Test fuel in a slightly more complicated setting
module TestModule8 {

    newtype byte = i:int | 0 <= i < 0x100
    newtype uint64 = i:int | 0 <= i < 0x10000000000000000

    datatype G = GUint64
               | GArray(elt:G)
               | GTuple(t:seq<G>)
               | GByteArray
               | GTaggedUnion(cases:seq<G>)

        datatype V = VUint64(u:uint64)
                   | VTuple(t:seq<V>)
                   | VCase(c:uint64, val:V)

        predicate {:fuel 2} ValInGrammar(val:V, grammar:G)
        {
            match val
                case VUint64(_) => grammar.GUint64?
                case VTuple(t)  => grammar.GTuple? && |t| == |grammar.t|
                                      && forall i :: 0 <= i < |t| ==> ValInGrammar(t[i], grammar.t[i])
                case VCase(c, val) => grammar.GTaggedUnion? && int(c) < |grammar.cases| && ValInGrammar(val, grammar.cases[c])
        }

        datatype CRequest = CRequest(client:EndPoint, seqno:uint64, request:CAppMessage) | CRequestNoOp()

        type EndPoint
        function method EndPoint_grammar() : G { GUint64 }
        function method CRequest_grammar() : G { GTaggedUnion([ GTuple([EndPoint_grammar(), GUint64, CAppMessage_grammar()]), GUint64]) }

        function method parse_EndPoint(val:V) : EndPoint
            requires ValInGrammar(val, EndPoint_grammar());

        type CAppMessage
        function method CAppMessage_grammar() : G { GTaggedUnion([GUint64, GUint64, GUint64]) }
        function method parse_AppMessage(val:V) : CAppMessage
            requires ValInGrammar(val, CAppMessage_grammar());

        function method {:fuel ValInGrammar,1} parse_Request1(val:V) : CRequest
            requires ValInGrammar(val, CRequest_grammar());
        {
            if val.c == 0 then
                var ep := parse_EndPoint(val.val.t[0]); // With default fuel, error: function precondition, destructor, index
                CRequest(ep, val.val.t[1].u, parse_AppMessage(val.val.t[2]))    // error: index out of range, destructor
            else 
                CRequestNoOp()
        }

        function method parse_Request2(val:V) : CRequest
            requires ValInGrammar(val, CRequest_grammar());
        {
            if val.c == 0 then
                var ep := parse_EndPoint(val.val.t[0]);                      // With fuel boosted to 2 this succeeds
                CRequest(ep, val.val.t[1].u, parse_AppMessage(val.val.t[2])) // error: destructor
            else 
                CRequestNoOp()
        }

        function method {:fuel ValInGrammar,3} parse_Request3(val:V) : CRequest
            requires ValInGrammar(val, CRequest_grammar());
        {
            if val.c == 0 then
                var ep := parse_EndPoint(val.val.t[0]); 
                CRequest(ep, val.val.t[1].u, parse_AppMessage(val.val.t[2]))    // With one more boost, everything succeeds
            else 
                CRequestNoOp()
        }

        // With the method, everything succeeds with one less fuel boost (i.e., 2, rather than 3, as in parse_Request3)
        method parse_Request4(val:V) returns (req:CRequest)     
            requires ValInGrammar(val, CRequest_grammar());
        {
            if val.c == 0 {
                var ep := parse_EndPoint(val.val.t[0]);
                req := CRequest(ep, val.val.t[1].u, parse_AppMessage(val.val.t[2]));
            } else {
                req := CRequestNoOp();
            }
        }
}


// Test fuel when it's applied to a non-recursive function
module TestModule9 {
    function abs(x:int) : int
    {
        if x < 0 then -1 * x else x
    }

    // All should pass.
    method test1(y:int, z:int)
        requires y > 5;
        requires z < 0;
    {
        assert abs(z) == -1*z;
        assert abs(y) == y;
        assert abs(-1) == 1;
    }

    // Method-level fuel override
    method {:fuel abs,0,0} test2(y:int, z:int)
        requires y > 5;
        requires z < 0;
    {
        assert abs(z) == -1*z;  // error: Cannot see the body of abs
        assert abs(y) == y;     // error: Cannot see the body of abs
        assert abs(-1) == 1;    // error: lit doesn't bypass fuel
    }

    // Statement-level fuel override
    method test3(y:int, z:int)
        requires y > 5;
        requires z < 0;
    {
        assert {:fuel abs,0,0} abs(z) == -1*z;  // error: fuel can't be decreased
        assert abs(y) == y;     // Normal success
        assert abs(-1) == 1;    // lit bypasses fuel, so this should succeed
    }

    // Giving more fuel to a non-recursive function won't help,
    // but it shouldn't hurt either.
    method {:fuel abs,5,6} test4(y:int, z:int)
        requires y > 5;
        requires z < 0;
    {
        assert abs(z) == -1*z;
        assert abs(y) == y;
        assert abs(-1) == 1;
    }
}

// Test fuel when it's applied to a non-recursive function directly (to simulate opaque)
module TestModule10 {
    function {:fuel 0,0} abs(x:int) : int
    {
        if x < 0 then -1 * x else x
    }

    method test1(y:int, z:int)
        requires y > 5;
        requires z < 0;
    {
        assert abs(z) == -1*z;  // error: Cannot see the body of abs
        assert abs(y) == y;     // error: Cannot see the body of abs
        assert abs(-1) == 1;    // errro: lit does not bypass fuel
    }
}

// Test fuel when it's mentioned in other functions function to simulate a local opaque
module TestModule11 {
    function abs(x:int) : int
    {
        if x < 0 then -1 * x else x
    }

    function {:fuel abs,0,0} abs'(x:int) : int
    {
        abs(x)
    }

    method test1(y:int, z:int)
        requires y > 5;
        requires z < 0;
    {
        assert abs'(z) == -1*z;  // Annotation on abs' only applies locally, so we see the body of abs
        assert abs'(y) == y;     // Annotation on abs' only applies locally, so we see the body of abs
        assert abs'(-1) == 1;    // lit bypasses fuel, so this should succeed
    }
}

module TestModule12 {
		function pos3(x:int) : int 
		{
				if x < 0 then 0
				else 1 + pos4(x - 1)
		}

		function pos4(x:int) : int 
		{
				if x < 0 then 0
				else 1 + pos3(x - 1)
		}

		method {:fuel pos3,2,3} {:fuel pos4,2,3} test (y:int)
			requires y > 3;
		{
				assert pos3(y) == 3 + pos4(y - 3); 
		}
}
>>>>>>> 48a17d0e
<|MERGE_RESOLUTION|>--- conflicted
+++ resolved
@@ -1,4 +1,3 @@
-<<<<<<< HEAD
 // RUN: %dafny /compile:0 /print:"%t.print" /dprint:"%t.dprint" /autoTriggers:0 "%s" > "%t"
 // RUN: %diff "%s.expect" "%t"
 
@@ -91,7 +90,7 @@
         requires z < 0;
     {
         assert pos(z) == 0;             // error: Opaque setting hides body
-        assert pos(-1) == 0;            // Passes, since Dafny's computation mode for lits ignore fuel
+        assert pos(-1) == 0;            // error: Lits also obey opaque now
         assert pos(y) == 3 + pos(y - 3);// error: Opaque setting hides body
     }
 }
@@ -119,7 +118,7 @@
         requires z < 0;
     {
         assert pos(z) == 0;               // error: Should fail due to "opaque" fuel setting
-        assert pos(-1) == 0;
+        assert pos(-1) == 0;              // error: Should fail due to "opaque" fuel setting.  Even Lits obey opaque
         assert pos(y) == 3 + pos(y - 3);  // error: Should fail due to "opaque" fuel setting
     }
 
@@ -397,7 +396,7 @@
     {
         assert abs(z) == -1*z;  // error: Cannot see the body of abs
         assert abs(y) == y;     // error: Cannot see the body of abs
-        assert abs(-1) == 1;    // lit bypasses fuel, so this should succeed
+        assert abs(-1) == 1;    // error: lit doesn't bypass fuel
     }
 
     // Statement-level fuel override
@@ -435,7 +434,7 @@
     {
         assert abs(z) == -1*z;  // error: Cannot see the body of abs
         assert abs(y) == y;     // error: Cannot see the body of abs
-        assert abs(-1) == 1;    // lit bypasses fuel, so this should succeed
+        assert abs(-1) == 1;    // errro: lit does not bypass fuel
     }
 }
 
@@ -479,487 +478,4 @@
 		{
 				assert pos3(y) == 3 + pos4(y - 3); 
 		}
-}
-=======
-// RUN: %dafny /compile:0 /print:"%t.print" /dprint:"%t.dprint" /autoTriggers:0 "%s" > "%t"
-// RUN: %diff "%s.expect" "%t"
-
-module TestModule1 {
-    function pos(x:int) : int 
-    {
-        if x < 0 then 0
-        else 1 + pos(x - 1)
-    }
-
-    method test(y:int, z:int) 
-        requires y > 5;
-        requires z < 0;
-    {
-        assert pos(z) == 0;
-        assert pos(-1) == 0;
-        assert pos(y) == 3 + pos(y - 3);    // error: Should fail, due to lack of fuel
-        assert pos(y) == 4 + pos(y - 4);    // Succeeds, thanks to the assume from the preceding assert
-    }
-}
-
-// Test with function-level fuel boost
-module TestModule2 {
-    function {:fuel 3} pos1(x:int) : int 
-    {
-        if x < 0 then 0
-        else 1 + pos1(x - 1)
-    }
-
-    function {:fuel 4} pos2(x:int) : int 
-    {
-        if x < 0 then 0
-        else 1 + pos2(x - 1)
-    }
-
-    function {:fuel 4} pos3(x:int) : int 
-    {
-        if x < 0 then 0
-        else 1 + pos3(x - 1)
-    }
-
-    function {:opaque} {:fuel 4} pos4(x:int) : int 
-    {
-        if x < 0 then 0
-        else 1 + pos3(x - 1)
-    }
-
-    method test(y:int, z:int) 
-        requires y > 5;
-        requires z < 0;
-    {
-        assert pos1(z) == 0;
-        assert pos1(-1) == 0;
-        assert pos1(y) == 3 + pos1(y - 3);
-        assert pos1(y) == 4 + pos1(y - 4);
-
-        assert pos2(z) == 0;
-        assert pos2(-1) == 0;
-        assert pos2(y) == 3 + pos2(y - 3);
-        assert pos2(y) == 4 + pos2(y - 4);
-
-        if (*) {
-            assert pos3(y) == 5 + pos3(y - 5);  // Just enough fuel to get here
-        } else {
-            assert pos3(y) == 6 + pos3(y - 6);  // error: Should fail even with a boost, since boost is too small
-        }
-
-        if (*) {
-            assert pos4(z) == 0;    // error: Fuel shouldn't overcome opaque
-        } else {
-            reveal_pos4();
-            assert pos4(y) == 5 + pos4(y - 5);  // With reveal, everything should work as above
-        }
-
-
-    }
-}
-
-
-module TestModule3 {
-    // This fuel setting is equivalent to opaque, except for literals
-    function {:fuel 0,0} pos(x:int) : int 
-    {
-        if x < 0 then 0
-        else 1 + pos(x - 1)
-    }
-
-    method test(y:int, z:int) 
-        requires y > 5;
-        requires z < 0;
-    {
-        assert pos(z) == 0;             // error: Opaque setting hides body
-        assert pos(-1) == 0;            // error: Lits also obey opaque now
-        assert pos(y) == 3 + pos(y - 3);// error: Opaque setting hides body
-    }
-}
-
-// Test fuel settings via different contexts
-module TestModule4 {
-    function pos(x:int) : int 
-    {
-        if x < 0 then 0
-        else 1 + pos(x - 1)
-    }
-
-    // Should pass
-    method {:fuel pos,3} test1(y:int, z:int) 
-        requires y > 5;
-        requires z < 0;
-    {
-        assert pos(z) == 0;
-        assert pos(-1) == 0;
-        assert pos(y) == 3 + pos(y - 3);
-    }
-
-    method {:fuel pos,0,0} test2(y:int, z:int) 
-        requires y > 5;
-        requires z < 0;
-    {
-        assert pos(z) == 0;               // error: Should fail due to "opaque" fuel setting
-        assert pos(-1) == 0;              // error: Should fail due to "opaque" fuel setting.  Even Lits obey opaque
-        assert pos(y) == 3 + pos(y - 3);  // error: Should fail due to "opaque" fuel setting
-    }
-
-    method test3(y:int, z:int) 
-        requires y > 5;
-        requires z < 0;
-    {
-        assert {:fuel pos,0,0} pos(z) == 0;               // error: fuel can't be decreased
-        assert pos(-1) == 0;
-        if (*) {
-            assert pos(y) == 3 + pos(y - 3);  // error: Should fail without extra fuel setting
-            assert pos(y) == 6 + pos(y - 6);  // error: Should fail even with previous assert turned into assume
-        } else {
-            assert {:fuel pos,3} pos(y) == 3 + pos(y - 3);  // Should succeed with extra fuel setting
-            assert {:fuel pos,3} pos(y) == 6 + pos(y - 6);  // Should succeed thanks to previous assert turned into assume
-        } 
-    }
-
-    method test4(y:int, z:int) 
-        requires y > 5;
-        requires z < 0;
-    {
-        forall t:int {:fuel pos,3} | t > 0 
-            ensures true;
-        {
-            assert pos(y) == 3 + pos(y - 3);    // Expected to pass, due to local fuel boost
-        }
-
-        if (*) {
-            calc {:fuel pos,3} {
-                pos(y);
-                3 + pos(y - 3);
-            }
-        }
-
-        assert pos(y) == 3 + pos(y - 3);    // error: Should fail, due to lack of fuel outside the forall
-    }
-}
-
-// Test fuel settings via different module contexts
-module TestModule5 {
-    // Test module level fuel settings, with nested modules
-
-    module TestModule5a {
-        module {:fuel TestModule5aiA.pos,3} TestModule5ai {
-            module TestModule5aiA {
-                function pos(x:int) : int 
-                {
-                    if x < 0 then 0
-                    else 1 + pos(x - 1)
-                }
-
-                method test(y:int, z:int) 
-                    requires y > 5;
-                    requires z < 0;
-                {
-                    assert pos(z) == 0;
-                    assert pos(-1) == 0;
-                    assert pos(y) == 3 + pos(y - 3);    // Should pass due to intermediate module's fuel setting
-                }
-            }
-
-            method test(y:int, z:int) 
-                requires y > 5;
-                requires z < 0;
-            {
-                assert TestModule5aiA.pos(z) == 0;
-                assert TestModule5aiA.pos(-1) == 0;
-                assert TestModule5aiA.pos(y) == 3 + TestModule5aiA.pos(y - 3);    // Should pass due to module level fuel
-            }
-        }
-  
-        method test(y:int, z:int) 
-            requires y > 5;
-            requires z < 0;
-        {
-            assert TestModule5ai.TestModule5aiA.pos(z) == 0;
-            assert TestModule5ai.TestModule5aiA.pos(-1) == 0;
-            assert TestModule5ai.TestModule5aiA.pos(y) == 3 + TestModule5ai.TestModule5aiA.pos(y - 3);    // error: Should fail, due to lack of fuel
-        }
-    }
-
-    module {:fuel TestModule5bi.TestModule5biA.pos,3} TestModule5b {
-        module  TestModule5bi {
-            module TestModule5biA {
-                function pos(x:int) : int 
-                {
-                    if x < 0 then 0
-                    else 1 + pos(x - 1)
-                }
-
-                method test(y:int, z:int) 
-                    requires y > 5;
-                    requires z < 0;
-                {
-                    assert pos(z) == 0;
-                    assert pos(-1) == 0;
-                    assert pos(y) == 3 + pos(y - 3);    // Should succceed due to outer module fuel setting
-                }
-            }
-        }
-    }
-}
-
-// Test fuel setting for multiple functions
-module TestModule6 {
-    function pos(x:int) : int 
-    {
-        if x < 0 then 0
-        else 1 + pos(x - 1)
-    }
-
-    function neg(x:int) : int
-        decreases 1 - x;
-    {
-        if x > 0 then 0
-        else 1 + neg(x + 1)
-    }
-
-    method test1(y:int, z:int) 
-        requires y > 5;
-        requires z < 5;
-    {
-        assert pos(y) == 3 + pos(y - 3);    // error: Should fail, due to lack of fuel
-
-        assert neg(z) == 3 + neg(z + 3);    // error: Should fail, due to lack of fuel
-    }
-
-    method {:fuel pos,3} {:fuel neg,4} test2(y:int, z:int) 
-        requires y > 5;
-        requires z < -5;
-    {
-        assert pos(y) == 3 + pos(y - 3);    
-
-        assert neg(z) == 3 + neg(z + 3);    
-    }
-}
-
-// Test fuel settings with multiple overlapping contexts
-module TestModule7 {
-    function {:fuel 3} pos(x:int) : int 
-    {
-        if x < 0 then 0
-        else 1 + pos(x - 1)
-    }
-
-    function {:fuel 0,0} neg(x:int) : int
-        decreases 1 - x;
-    {
-        if x > 0 then 0
-        else 1 + neg(x + 1)
-    }
-
-    method {:fuel neg,4} {:fuel pos,0,0} test1(y:int, z:int) 
-        requires y > 5;
-        requires z < -5;
-    {
-        if (*) {
-            assert pos(y) == 3 + pos(y - 3);    // error: Method fuel should override function fuel, so this should fail
-            assert neg(z) == 3 + neg(z + 3);    // Method fuel should override function fuel, so this succeeds
-        }
-
-        forall t:int {:fuel pos,3} | t > 0 
-            ensures true;
-        {
-            assert pos(y) == 3 + pos(y - 3);    // Statement fuel should override method fuel, so this should succeed
-        }
-    }
-}
-
-// Test fuel in a slightly more complicated setting
-module TestModule8 {
-
-    newtype byte = i:int | 0 <= i < 0x100
-    newtype uint64 = i:int | 0 <= i < 0x10000000000000000
-
-    datatype G = GUint64
-               | GArray(elt:G)
-               | GTuple(t:seq<G>)
-               | GByteArray
-               | GTaggedUnion(cases:seq<G>)
-
-        datatype V = VUint64(u:uint64)
-                   | VTuple(t:seq<V>)
-                   | VCase(c:uint64, val:V)
-
-        predicate {:fuel 2} ValInGrammar(val:V, grammar:G)
-        {
-            match val
-                case VUint64(_) => grammar.GUint64?
-                case VTuple(t)  => grammar.GTuple? && |t| == |grammar.t|
-                                      && forall i :: 0 <= i < |t| ==> ValInGrammar(t[i], grammar.t[i])
-                case VCase(c, val) => grammar.GTaggedUnion? && int(c) < |grammar.cases| && ValInGrammar(val, grammar.cases[c])
-        }
-
-        datatype CRequest = CRequest(client:EndPoint, seqno:uint64, request:CAppMessage) | CRequestNoOp()
-
-        type EndPoint
-        function method EndPoint_grammar() : G { GUint64 }
-        function method CRequest_grammar() : G { GTaggedUnion([ GTuple([EndPoint_grammar(), GUint64, CAppMessage_grammar()]), GUint64]) }
-
-        function method parse_EndPoint(val:V) : EndPoint
-            requires ValInGrammar(val, EndPoint_grammar());
-
-        type CAppMessage
-        function method CAppMessage_grammar() : G { GTaggedUnion([GUint64, GUint64, GUint64]) }
-        function method parse_AppMessage(val:V) : CAppMessage
-            requires ValInGrammar(val, CAppMessage_grammar());
-
-        function method {:fuel ValInGrammar,1} parse_Request1(val:V) : CRequest
-            requires ValInGrammar(val, CRequest_grammar());
-        {
-            if val.c == 0 then
-                var ep := parse_EndPoint(val.val.t[0]); // With default fuel, error: function precondition, destructor, index
-                CRequest(ep, val.val.t[1].u, parse_AppMessage(val.val.t[2]))    // error: index out of range, destructor
-            else 
-                CRequestNoOp()
-        }
-
-        function method parse_Request2(val:V) : CRequest
-            requires ValInGrammar(val, CRequest_grammar());
-        {
-            if val.c == 0 then
-                var ep := parse_EndPoint(val.val.t[0]);                      // With fuel boosted to 2 this succeeds
-                CRequest(ep, val.val.t[1].u, parse_AppMessage(val.val.t[2])) // error: destructor
-            else 
-                CRequestNoOp()
-        }
-
-        function method {:fuel ValInGrammar,3} parse_Request3(val:V) : CRequest
-            requires ValInGrammar(val, CRequest_grammar());
-        {
-            if val.c == 0 then
-                var ep := parse_EndPoint(val.val.t[0]); 
-                CRequest(ep, val.val.t[1].u, parse_AppMessage(val.val.t[2]))    // With one more boost, everything succeeds
-            else 
-                CRequestNoOp()
-        }
-
-        // With the method, everything succeeds with one less fuel boost (i.e., 2, rather than 3, as in parse_Request3)
-        method parse_Request4(val:V) returns (req:CRequest)     
-            requires ValInGrammar(val, CRequest_grammar());
-        {
-            if val.c == 0 {
-                var ep := parse_EndPoint(val.val.t[0]);
-                req := CRequest(ep, val.val.t[1].u, parse_AppMessage(val.val.t[2]));
-            } else {
-                req := CRequestNoOp();
-            }
-        }
-}
-
-
-// Test fuel when it's applied to a non-recursive function
-module TestModule9 {
-    function abs(x:int) : int
-    {
-        if x < 0 then -1 * x else x
-    }
-
-    // All should pass.
-    method test1(y:int, z:int)
-        requires y > 5;
-        requires z < 0;
-    {
-        assert abs(z) == -1*z;
-        assert abs(y) == y;
-        assert abs(-1) == 1;
-    }
-
-    // Method-level fuel override
-    method {:fuel abs,0,0} test2(y:int, z:int)
-        requires y > 5;
-        requires z < 0;
-    {
-        assert abs(z) == -1*z;  // error: Cannot see the body of abs
-        assert abs(y) == y;     // error: Cannot see the body of abs
-        assert abs(-1) == 1;    // error: lit doesn't bypass fuel
-    }
-
-    // Statement-level fuel override
-    method test3(y:int, z:int)
-        requires y > 5;
-        requires z < 0;
-    {
-        assert {:fuel abs,0,0} abs(z) == -1*z;  // error: fuel can't be decreased
-        assert abs(y) == y;     // Normal success
-        assert abs(-1) == 1;    // lit bypasses fuel, so this should succeed
-    }
-
-    // Giving more fuel to a non-recursive function won't help,
-    // but it shouldn't hurt either.
-    method {:fuel abs,5,6} test4(y:int, z:int)
-        requires y > 5;
-        requires z < 0;
-    {
-        assert abs(z) == -1*z;
-        assert abs(y) == y;
-        assert abs(-1) == 1;
-    }
-}
-
-// Test fuel when it's applied to a non-recursive function directly (to simulate opaque)
-module TestModule10 {
-    function {:fuel 0,0} abs(x:int) : int
-    {
-        if x < 0 then -1 * x else x
-    }
-
-    method test1(y:int, z:int)
-        requires y > 5;
-        requires z < 0;
-    {
-        assert abs(z) == -1*z;  // error: Cannot see the body of abs
-        assert abs(y) == y;     // error: Cannot see the body of abs
-        assert abs(-1) == 1;    // errro: lit does not bypass fuel
-    }
-}
-
-// Test fuel when it's mentioned in other functions function to simulate a local opaque
-module TestModule11 {
-    function abs(x:int) : int
-    {
-        if x < 0 then -1 * x else x
-    }
-
-    function {:fuel abs,0,0} abs'(x:int) : int
-    {
-        abs(x)
-    }
-
-    method test1(y:int, z:int)
-        requires y > 5;
-        requires z < 0;
-    {
-        assert abs'(z) == -1*z;  // Annotation on abs' only applies locally, so we see the body of abs
-        assert abs'(y) == y;     // Annotation on abs' only applies locally, so we see the body of abs
-        assert abs'(-1) == 1;    // lit bypasses fuel, so this should succeed
-    }
-}
-
-module TestModule12 {
-		function pos3(x:int) : int 
-		{
-				if x < 0 then 0
-				else 1 + pos4(x - 1)
-		}
-
-		function pos4(x:int) : int 
-		{
-				if x < 0 then 0
-				else 1 + pos3(x - 1)
-		}
-
-		method {:fuel pos3,2,3} {:fuel pos4,2,3} test (y:int)
-			requires y > 3;
-		{
-				assert pos3(y) == 3 + pos4(y - 3); 
-		}
-}
->>>>>>> 48a17d0e
+}