// Simple.dfy

class MyClass<T, U> {
  var x: int

  method M(s: bool, lotsaObjects: set<object>)
<<<<<<< HEAD
      returns (t: object, u: set<int>, v: seq<MyClass<bool,U>>)
=======
      returns (t: object, u: set<int>, v: seq<MyClass<bool, U>>)
>>>>>>> 979d28f5
    requires s
    modifies this, lotsaObjects
    ensures t == t
    ensures old(null) != this
  {
    x := 12;
    while x < 100
      invariant x <= 100
    {
      x := x + 17;
      if x % 20 == 3 {
        x := this.x + 1;
      } else {
        this.x := x + 0;
      }
      t, u, v := M(true, lotsaObjects);
<<<<<<< HEAD
      var to: MyClass<T,U>;
      t, u, v := this.M(true, lotsaObjects);
      t, u, v := to.M(true, lotsaObjects);
=======
      var to: MyClass<T, U>;
      to, u, v := this.M(true, lotsaObjects);
      to, u, v := to.M(true, lotsaObjects);
>>>>>>> 979d28f5
      assert v[x] != null ==> null !in v[2 .. x][1..][5 := v[this.x]][..10];
    }
  }

  function F(x: int, y: int, h: WildData, k: WildData): WildData
  {
    if x < 0 then
      h
    else if x == 0 then
      if if h == k then true else false then
        h
      else if y == 0 then
        k
      else
        h
    else
      k
  }
}

datatype List<T> = Nil | Cons(T, List<T>)

datatype WildData = Something | JustAboutAnything(bool, myName: set<int>, int, WildData) | More(List<int>)

class C {
  var w: WildData
  var list: List<bool>
}

class CF {
  static function F(): int

  predicate method G()

  copredicate Co(): bool

  protected function H(): int

  static protected function method I(): real

  static protected predicate method J()
}

module A {
  method P(x: int, y: int)
  {
    if x == 2 {
    } else if * {
    }
    if x == 10 {
    }
    if y == 0 {
    } else if y == 1 {
    } else if * {
    } else if y == 2 {
    } else if * {
    } else if y == 3 {
    } else {
    }
  }
}

module B refines A {
  method P ...
  {
    if ... {
    } else if x == 3 {
    }
    ...;
  }
}

lemma M(x: int)
  ensures x < 8
{
}

colemma M'(x': int)
  ensures true
{
}

Dafny program verifier finished with 0 verified, 0 errors<|MERGE_RESOLUTION|>--- conflicted
+++ resolved
@@ -4,11 +4,7 @@
   var x: int
 
   method M(s: bool, lotsaObjects: set<object>)
-<<<<<<< HEAD
-      returns (t: object, u: set<int>, v: seq<MyClass<bool,U>>)
-=======
       returns (t: object, u: set<int>, v: seq<MyClass<bool, U>>)
->>>>>>> 979d28f5
     requires s
     modifies this, lotsaObjects
     ensures t == t
@@ -25,15 +21,9 @@
         this.x := x + 0;
       }
       t, u, v := M(true, lotsaObjects);
-<<<<<<< HEAD
-      var to: MyClass<T,U>;
+      var to: MyClass<T, U>;
       t, u, v := this.M(true, lotsaObjects);
       t, u, v := to.M(true, lotsaObjects);
-=======
-      var to: MyClass<T, U>;
-      to, u, v := this.M(true, lotsaObjects);
-      to, u, v := to.M(true, lotsaObjects);
->>>>>>> 979d28f5
       assert v[x] != null ==> null !in v[2 .. x][1..][5 := v[this.x]][..10];
     }
   }
