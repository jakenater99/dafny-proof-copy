--- conflicted
+++ resolved
@@ -217,8 +217,8 @@
 public class Scanner {
   const char EOL = '\n';
   const int eofSym = 0; /* pdt */
-	const int maxT = 153;
-	const int noSym = 153;
+	const int maxT = 154;
+	const int noSym = 154;
 
 
   [ContractInvariantMethod]
@@ -525,95 +525,91 @@
 			case "int": t.kind = 9; break;
 			case "nat": t.kind = 10; break;
 			case "real": t.kind = 11; break;
-<<<<<<< HEAD
-			case "object": t.kind = 12; break;
-			case "object?": t.kind = 13; break;
-=======
 			case "ORDINAL": t.kind = 12; break;
 			case "object": t.kind = 13; break;
->>>>>>> 1f1ab5f2
-			case "string": t.kind = 14; break;
-			case "set": t.kind = 15; break;
-			case "iset": t.kind = 16; break;
-			case "multiset": t.kind = 17; break;
-			case "seq": t.kind = 18; break;
-			case "map": t.kind = 19; break;
-			case "imap": t.kind = 20; break;
-			case "assume": t.kind = 33; break;
-			case "calc": t.kind = 34; break;
-			case "case": t.kind = 35; break;
-			case "then": t.kind = 36; break;
-			case "else": t.kind = 37; break;
-			case "as": t.kind = 38; break;
-			case "by": t.kind = 39; break;
-			case "in": t.kind = 40; break;
-			case "decreases": t.kind = 41; break;
-			case "invariant": t.kind = 42; break;
-			case "function": t.kind = 43; break;
-			case "predicate": t.kind = 44; break;
-			case "inductive": t.kind = 45; break;
-			case "twostate": t.kind = 46; break;
-			case "lemma": t.kind = 47; break;
-			case "copredicate": t.kind = 48; break;
-			case "static": t.kind = 49; break;
-			case "protected": t.kind = 50; break;
-			case "import": t.kind = 51; break;
-			case "export": t.kind = 52; break;
-			case "class": t.kind = 53; break;
-			case "trait": t.kind = 54; break;
-			case "datatype": t.kind = 55; break;
-			case "codatatype": t.kind = 56; break;
-			case "var": t.kind = 57; break;
-			case "const": t.kind = 58; break;
-			case "newtype": t.kind = 59; break;
-			case "type": t.kind = 60; break;
-			case "iterator": t.kind = 61; break;
-			case "method": t.kind = 62; break;
-			case "colemma": t.kind = 63; break;
-			case "constructor": t.kind = 64; break;
-			case "modifies": t.kind = 65; break;
-			case "reads": t.kind = 66; break;
-			case "requires": t.kind = 67; break;
-			case "ensures": t.kind = 68; break;
-			case "ghost": t.kind = 69; break;
-			case "witness": t.kind = 70; break;
-			case "reveal": t.kind = 85; break;
-			case "include": t.kind = 86; break;
-			case "abstract": t.kind = 87; break;
-			case "extern": t.kind = 88; break;
-			case "module": t.kind = 89; break;
-			case "refines": t.kind = 90; break;
-			case "opened": t.kind = 91; break;
-			case "provides": t.kind = 93; break;
-			case "reveals": t.kind = 94; break;
-			case "extends": t.kind = 95; break;
-			case "new": t.kind = 97; break;
-			case "yields": t.kind = 98; break;
-			case "returns": t.kind = 99; break;
-			case "comethod": t.kind = 103; break;
-			case "free": t.kind = 104; break;
-			case "yield": t.kind = 105; break;
-			case "label": t.kind = 109; break;
-			case "break": t.kind = 110; break;
-			case "where": t.kind = 111; break;
-			case "return": t.kind = 112; break;
-			case "if": t.kind = 113; break;
-			case "while": t.kind = 114; break;
-			case "match": t.kind = 115; break;
-			case "assert": t.kind = 116; break;
-			case "print": t.kind = 117; break;
-			case "forall": t.kind = 118; break;
-			case "parallel": t.kind = 119; break;
-			case "modify": t.kind = 120; break;
-			case "exists": t.kind = 138; break;
-			case "false": t.kind = 144; break;
-			case "true": t.kind = 145; break;
-			case "null": t.kind = 146; break;
-			case "this": t.kind = 147; break;
-			case "fresh": t.kind = 148; break;
-			case "allocated": t.kind = 149; break;
-			case "unchanged": t.kind = 150; break;
-			case "old": t.kind = 151; break;
+			case "object?": t.kind = 14; break;
+			case "string": t.kind = 15; break;
+			case "set": t.kind = 16; break;
+			case "iset": t.kind = 17; break;
+			case "multiset": t.kind = 18; break;
+			case "seq": t.kind = 19; break;
+			case "map": t.kind = 20; break;
+			case "imap": t.kind = 21; break;
+			case "assume": t.kind = 34; break;
+			case "calc": t.kind = 35; break;
+			case "case": t.kind = 36; break;
+			case "then": t.kind = 37; break;
+			case "else": t.kind = 38; break;
+			case "as": t.kind = 39; break;
+			case "by": t.kind = 40; break;
+			case "in": t.kind = 41; break;
+			case "decreases": t.kind = 42; break;
+			case "invariant": t.kind = 43; break;
+			case "function": t.kind = 44; break;
+			case "predicate": t.kind = 45; break;
+			case "inductive": t.kind = 46; break;
+			case "twostate": t.kind = 47; break;
+			case "lemma": t.kind = 48; break;
+			case "copredicate": t.kind = 49; break;
+			case "static": t.kind = 50; break;
+			case "protected": t.kind = 51; break;
+			case "import": t.kind = 52; break;
+			case "export": t.kind = 53; break;
+			case "class": t.kind = 54; break;
+			case "trait": t.kind = 55; break;
+			case "datatype": t.kind = 56; break;
+			case "codatatype": t.kind = 57; break;
+			case "var": t.kind = 58; break;
+			case "const": t.kind = 59; break;
+			case "newtype": t.kind = 60; break;
+			case "type": t.kind = 61; break;
+			case "iterator": t.kind = 62; break;
+			case "method": t.kind = 63; break;
+			case "colemma": t.kind = 64; break;
+			case "constructor": t.kind = 65; break;
+			case "modifies": t.kind = 66; break;
+			case "reads": t.kind = 67; break;
+			case "requires": t.kind = 68; break;
+			case "ensures": t.kind = 69; break;
+			case "ghost": t.kind = 70; break;
+			case "witness": t.kind = 71; break;
+			case "reveal": t.kind = 86; break;
+			case "include": t.kind = 87; break;
+			case "abstract": t.kind = 88; break;
+			case "extern": t.kind = 89; break;
+			case "module": t.kind = 90; break;
+			case "refines": t.kind = 91; break;
+			case "opened": t.kind = 92; break;
+			case "provides": t.kind = 94; break;
+			case "reveals": t.kind = 95; break;
+			case "extends": t.kind = 96; break;
+			case "new": t.kind = 98; break;
+			case "yields": t.kind = 99; break;
+			case "returns": t.kind = 100; break;
+			case "comethod": t.kind = 104; break;
+			case "free": t.kind = 105; break;
+			case "yield": t.kind = 106; break;
+			case "label": t.kind = 110; break;
+			case "break": t.kind = 111; break;
+			case "where": t.kind = 112; break;
+			case "return": t.kind = 113; break;
+			case "if": t.kind = 114; break;
+			case "while": t.kind = 115; break;
+			case "match": t.kind = 116; break;
+			case "assert": t.kind = 117; break;
+			case "print": t.kind = 118; break;
+			case "forall": t.kind = 119; break;
+			case "parallel": t.kind = 120; break;
+			case "modify": t.kind = 121; break;
+			case "exists": t.kind = 139; break;
+			case "false": t.kind = 145; break;
+			case "true": t.kind = 146; break;
+			case "null": t.kind = 147; break;
+			case "this": t.kind = 148; break;
+			case "fresh": t.kind = 149; break;
+			case "allocated": t.kind = 150; break;
+			case "unchanged": t.kind = 151; break;
+			case "old": t.kind = 152; break;
 			default: break;
 		}
   }
@@ -728,7 +724,7 @@
 				if (ch >= '0' && ch <= '9' || ch >= 'A' && ch <= 'F' || ch >= 'a' && ch <= 'f') {AddCh(); goto case 18;}
 				else {goto case 0;}
 			case 23:
-				{t.kind = 21; break;}
+				{t.kind = 22; break;}
 			case 24:
 				if (ch <= 9 || ch >= 11 && ch <= 12 || ch >= 14 && ch <= '!' || ch >= '#' && ch <= '[' || ch >= ']' && ch <= 65535) {AddCh(); goto case 24;}
 				else if (ch == '"') {AddCh(); goto case 31;}
@@ -754,39 +750,39 @@
 				else if (ch == '"') {AddCh(); goto case 61;}
 				else {goto case 0;}
 			case 31:
-				{t.kind = 22; break;}
+				{t.kind = 23; break;}
 			case 32:
-				{t.kind = 24; break;}
+				{t.kind = 25; break;}
 			case 33:
-				{t.kind = 26; break;}
+				{t.kind = 27; break;}
 			case 34:
-				{t.kind = 27; break;}
+				{t.kind = 28; break;}
 			case 35:
-				{t.kind = 28; break;}
+				{t.kind = 29; break;}
 			case 36:
-				{t.kind = 30; break;}
+				{t.kind = 31; break;}
 			case 37:
-				{t.kind = 31; break;}
+				{t.kind = 32; break;}
 			case 38:
-				{t.kind = 32; break;}
+				{t.kind = 33; break;}
 			case 39:
-				{t.kind = 71; break;}
+				{t.kind = 72; break;}
 			case 40:
-				{t.kind = 72; break;}
+				{t.kind = 73; break;}
 			case 41:
-				{t.kind = 73; break;}
+				{t.kind = 74; break;}
 			case 42:
-				{t.kind = 74; break;}
+				{t.kind = 75; break;}
 			case 43:
-				{t.kind = 75; break;}
+				{t.kind = 76; break;}
 			case 44:
-				{t.kind = 76; break;}
+				{t.kind = 77; break;}
 			case 45:
-				{t.kind = 80; break;}
+				{t.kind = 81; break;}
 			case 46:
-				{t.kind = 81; break;}
+				{t.kind = 82; break;}
 			case 47:
-				{t.kind = 82; break;}
+				{t.kind = 83; break;}
 			case 48:
 				if (ch == 'n') {AddCh(); goto case 49;}
 				else {goto case 0;}
@@ -797,9 +793,9 @@
 				{
 					tlen -= apx;
 					SetScannerBehindT();
-					t.kind = 83; break;}
+					t.kind = 84; break;}
 			case 51:
-				{t.kind = 84; break;}
+				{t.kind = 85; break;}
 			case 52:
 				recEnd = pos; recKind = 2;
 				if (ch >= '0' && ch <= '9') {AddCh(); goto case 52;}
@@ -847,9 +843,9 @@
 				else if (ch == 'u') {AddCh(); goto case 25;}
 				else {goto case 0;}
 			case 61:
-				recEnd = pos; recKind = 22;
+				recEnd = pos; recKind = 23;
 				if (ch == '"') {AddCh(); goto case 30;}
-				else {t.kind = 22; break;}
+				else {t.kind = 23; break;}
 			case 62:
 				if (ch >= '0' && ch <= '9') {AddCh(); goto case 52;}
 				else {goto case 0;}
@@ -893,9 +889,9 @@
 				if (ch == 39 || ch >= '0' && ch <= '9' || ch == '?' || ch >= 'A' && ch <= 'Z' || ch == '_' || ch >= 'a' && ch <= 'z') {AddCh(); goto case 11;}
 				else {t.kind = 1; t.val = new String(tval, 0, tlen); CheckLiteral(); return t;}
 			case 71:
-				recEnd = pos; recKind = 21;
+				recEnd = pos; recKind = 22;
 				if (ch == 39 || ch >= '0' && ch <= '9' || ch == '?' || ch >= 'A' && ch <= 'Z' || ch == '_' || ch >= 'a' && ch <= 'z') {AddCh(); goto case 11;}
-				else {t.kind = 21; break;}
+				else {t.kind = 22; break;}
 			case 72:
 				recEnd = pos; recKind = 1;
 				if (ch == 39 || ch >= '0' && ch <= '9' || ch == '?' || ch >= 'A' && ch <= 'Z' || ch == '_' || ch >= 'a' && ch <= 'x' || ch == 'z') {AddCh(); goto case 5;}
@@ -912,116 +908,116 @@
 				else if (ch >= '0' && ch <= '9') {AddCh(); goto case 74;}
 				else {t.kind = 5; break;}
 			case 75:
-				{t.kind = 96; break;}
+				{t.kind = 97; break;}
 			case 76:
-				{t.kind = 101; break;}
+				{t.kind = 102; break;}
 			case 77:
 				if (ch == '>') {AddCh(); goto case 78;}
 				else {goto case 0;}
 			case 78:
-				{t.kind = 106; break;}
+				{t.kind = 107; break;}
 			case 79:
 				if (ch == '>') {AddCh(); goto case 80;}
 				else {goto case 0;}
 			case 80:
-				{t.kind = 107; break;}
+				{t.kind = 108; break;}
 			case 81:
-				{t.kind = 108; break;}
+				{t.kind = 109; break;}
 			case 82:
-				{t.kind = 121; break;}
+				{t.kind = 122; break;}
 			case 83:
-				{t.kind = 122; break;}
+				{t.kind = 123; break;}
 			case 84:
-				{t.kind = 123; break;}
+				{t.kind = 124; break;}
 			case 85:
-				{t.kind = 124; break;}
+				{t.kind = 125; break;}
 			case 86:
-				{t.kind = 125; break;}
+				{t.kind = 126; break;}
 			case 87:
-				{t.kind = 126; break;}
+				{t.kind = 127; break;}
 			case 88:
-				{t.kind = 127; break;}
+				{t.kind = 128; break;}
 			case 89:
-				{t.kind = 128; break;}
+				{t.kind = 129; break;}
 			case 90:
-				{t.kind = 130; break;}
+				{t.kind = 131; break;}
 			case 91:
-				{t.kind = 131; break;}
+				{t.kind = 132; break;}
 			case 92:
-				{t.kind = 132; break;}
+				{t.kind = 133; break;}
 			case 93:
-				{t.kind = 133; break;}
+				{t.kind = 134; break;}
 			case 94:
-				{t.kind = 134; break;}
+				{t.kind = 135; break;}
 			case 95:
-				{t.kind = 136; break;}
+				{t.kind = 137; break;}
 			case 96:
-				{t.kind = 137; break;}
+				{t.kind = 138; break;}
 			case 97:
-				{t.kind = 139; break;}
+				{t.kind = 140; break;}
 			case 98:
-				{t.kind = 140; break;}
+				{t.kind = 141; break;}
 			case 99:
-				{t.kind = 141; break;}
+				{t.kind = 142; break;}
 			case 100:
-				{t.kind = 143; break;}
+				{t.kind = 144; break;}
 			case 101:
-				recEnd = pos; recKind = 23;
+				recEnd = pos; recKind = 24;
 				if (ch == ':') {AddCh(); goto case 33;}
 				else if (ch == '|') {AddCh(); goto case 34;}
 				else if (ch == '=') {AddCh(); goto case 75;}
-				else {t.kind = 23; break;}
+				else {t.kind = 24; break;}
 			case 102:
-				recEnd = pos; recKind = 25;
+				recEnd = pos; recKind = 26;
 				if (ch == '|') {AddCh(); goto case 93;}
-				else {t.kind = 25; break;}
+				else {t.kind = 26; break;}
 			case 103:
-				recEnd = pos; recKind = 29;
+				recEnd = pos; recKind = 30;
 				if (ch == '.') {AddCh(); goto case 110;}
-				else {t.kind = 29; break;}
+				else {t.kind = 30; break;}
 			case 104:
-				recEnd = pos; recKind = 92;
+				recEnd = pos; recKind = 93;
 				if (ch == '>') {AddCh(); goto case 38;}
 				else if (ch == '=') {AddCh(); goto case 111;}
-				else {t.kind = 92; break;}
+				else {t.kind = 93; break;}
 			case 105:
-				recEnd = pos; recKind = 77;
+				recEnd = pos; recKind = 78;
 				if (ch == '=') {AddCh(); goto case 112;}
-				else {t.kind = 77; break;}
+				else {t.kind = 78; break;}
 			case 106:
-				recEnd = pos; recKind = 78;
+				recEnd = pos; recKind = 79;
 				if (ch == '=') {AddCh(); goto case 83;}
-				else {t.kind = 78; break;}
+				else {t.kind = 79; break;}
 			case 107:
-				recEnd = pos; recKind = 135;
+				recEnd = pos; recKind = 136;
 				if (ch == '=') {AddCh(); goto case 45;}
 				else if (ch == 'i') {AddCh(); goto case 48;}
-				else {t.kind = 135; break;}
+				else {t.kind = 136; break;}
 			case 108:
-				recEnd = pos; recKind = 102;
+				recEnd = pos; recKind = 103;
 				if (ch == '-') {AddCh(); goto case 79;}
 				else if (ch == '>') {AddCh(); goto case 81;}
-				else {t.kind = 102; break;}
+				else {t.kind = 103; break;}
 			case 109:
-				recEnd = pos; recKind = 142;
+				recEnd = pos; recKind = 143;
 				if (ch == '&') {AddCh(); goto case 91;}
-				else {t.kind = 142; break;}
+				else {t.kind = 143; break;}
 			case 110:
-				recEnd = pos; recKind = 152;
+				recEnd = pos; recKind = 153;
 				if (ch == '.') {AddCh(); goto case 51;}
-				else {t.kind = 152; break;}
+				else {t.kind = 153; break;}
 			case 111:
-				recEnd = pos; recKind = 79;
+				recEnd = pos; recKind = 80;
 				if (ch == '>') {AddCh(); goto case 88;}
-				else {t.kind = 79; break;}
+				else {t.kind = 80; break;}
 			case 112:
-				recEnd = pos; recKind = 100;
+				recEnd = pos; recKind = 101;
 				if (ch == '=') {AddCh(); goto case 113;}
-				else {t.kind = 100; break;}
+				else {t.kind = 101; break;}
 			case 113:
-				recEnd = pos; recKind = 129;
+				recEnd = pos; recKind = 130;
 				if (ch == '>') {AddCh(); goto case 86;}
-				else {t.kind = 129; break;}
+				else {t.kind = 130; break;}
 
     }
     t.val = new String(tval, 0, tlen);
