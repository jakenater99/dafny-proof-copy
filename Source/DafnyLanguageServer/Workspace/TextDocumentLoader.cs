﻿using IntervalTree;
using Microsoft.Dafny.LanguageServer.Language;
using Microsoft.Dafny.LanguageServer.Language.Symbols;
using Microsoft.Dafny.LanguageServer.Workspace.Notifications;
using OmniSharp.Extensions.LanguageServer.Protocol.Models;
using System;
using System.Collections.Concurrent;
using System.Collections.Generic;
using System.Linq;
using System.Threading;
using System.Threading.Tasks;
using Microsoft.Boogie;
using Microsoft.CodeAnalysis.CSharp.Syntax;
using Microsoft.Dafny.LanguageServer.Util;
using Microsoft.Extensions.Logging;
using Microsoft.Extensions.Options;
using VC;
using Range = OmniSharp.Extensions.LanguageServer.Protocol.Models.Range;
using VerificationResult = Microsoft.Boogie.VerificationResult;

namespace Microsoft.Dafny.LanguageServer.Workspace {
  /// <summary>
  /// Text document loader implementation that offloads the whole load procedure on one dedicated
  /// thread with a stack size of 256MB. Since only one thread is used, document loading is implicitely synchronized.
  /// The verification runs on the calling thread.
  /// </summary>
  /// <remarks>
  /// The increased stack size is necessary to solve the issue https://github.com/dafny-lang/dafny/issues/1447.
  /// </remarks>
  public class TextDocumentLoader : ITextDocumentLoader {
    // 256MB
    private const int MaxStackSize = 0x10000000;

    private readonly IDafnyParser parser;
    private readonly ISymbolResolver symbolResolver;
    private readonly ISymbolTableFactory symbolTableFactory;
    private readonly IProgramVerifier verifier;
    private readonly IGhostStateDiagnosticCollector ghostStateDiagnosticCollector;
    private readonly ICompilationStatusNotificationPublisher notificationPublisher;
    private readonly ILoggerFactory loggerFactory;
    private readonly BlockingCollection<Request> requestQueue = new();
    private readonly IOptions<DafnyPluginsOptions> dafnyPluginsOptions;
<<<<<<< HEAD
    private readonly IDiagnosticPublisher diagnosticPublisher;
=======
    private readonly ILogger<TextDocumentLoader> logger;
>>>>>>> c5f71427

    private TextDocumentLoader(
      ILoggerFactory loggerFactory,
      IDafnyParser parser,
      ISymbolResolver symbolResolver,
      IProgramVerifier verifier,
      ISymbolTableFactory symbolTableFactory,
      IGhostStateDiagnosticCollector ghostStateDiagnosticCollector,
      ICompilationStatusNotificationPublisher notificationPublisher,
      IOptions<DafnyPluginsOptions> dafnyPluginsOptions, IDiagnosticPublisher diagnosticPublisher) {
      this.parser = parser;
      this.symbolResolver = symbolResolver;
      this.verifier = verifier;
      this.symbolTableFactory = symbolTableFactory;
      this.ghostStateDiagnosticCollector = ghostStateDiagnosticCollector;
      this.notificationPublisher = notificationPublisher;
      this.loggerFactory = loggerFactory;
      this.logger = loggerFactory.CreateLogger<TextDocumentLoader>();
      this.dafnyPluginsOptions = dafnyPluginsOptions;
      this.diagnosticPublisher = diagnosticPublisher;
    }

    public static TextDocumentLoader Create(
      IDafnyParser parser,
      ISymbolResolver symbolResolver,
      IProgramVerifier verifier,
      ISymbolTableFactory symbolTableFactory,
      IGhostStateDiagnosticCollector ghostStateDiagnosticCollector,
      ICompilationStatusNotificationPublisher notificationPublisher,
      ILoggerFactory loggerFactory,
      IOptions<DafnyPluginsOptions> compilerOptions,
      IDiagnosticPublisher diagnosticPublisher
      ) {
      var loader = new TextDocumentLoader(loggerFactory, parser, symbolResolver, verifier, symbolTableFactory, ghostStateDiagnosticCollector, notificationPublisher, compilerOptions, diagnosticPublisher);
      var loadThread = new Thread(loader.Run, MaxStackSize) { IsBackground = true };
      loadThread.Start();
      return loader;
    }

    public DafnyDocument CreateUnloaded(TextDocumentItem textDocument, CancellationToken cancellationToken) {
      var errorReporter = new DiagnosticErrorReporter(textDocument.Uri);
      return CreateDocumentWithEmptySymbolTable(
        loggerFactory.CreateLogger<SymbolTable>(),
        textDocument,
        errorReporter,
        parser.CreateUnparsed(textDocument, errorReporter, cancellationToken),
        loadCanceled: true
      );
    }

    public async Task<DafnyDocument> LoadAsync(TextDocumentItem textDocument, CancellationToken cancellationToken) {
      var request = new LoadRequest(textDocument, cancellationToken);
      requestQueue.Add(request, cancellationToken);
      return await request.Document.Task;
    }

    private void Run() {
      foreach (var request in requestQueue.GetConsumingEnumerable()) {
        if (request.CancellationToken.IsCancellationRequested) {
          request.Document.SetCanceled(request.CancellationToken);
          continue;
        }
        try {
          var document = request switch {
            LoadRequest loadRequest => LoadInternal(loadRequest),
            VerifyRequest verifyRequest => VerifyInternal(verifyRequest),
            _ => throw new ArgumentException($"invalid request type ${request.GetType()}")
          };
          request.Document.SetResult(document);
        } catch (OperationCanceledException e) {
          request.Document.SetCanceled(e.CancellationToken);
        } catch (Exception e) {
          request.Document.SetException(e);
        }
      }
    }

    private DafnyDocument LoadInternal(LoadRequest loadRequest) {
      var (textDocument, cancellationToken) = loadRequest;
      var errorReporter = new DiagnosticErrorReporter(textDocument.Uri);
      var program = parser.Parse(textDocument, errorReporter, cancellationToken);
      PublishDafnyLanguageServerLoadErrors(errorReporter, program);
      if (errorReporter.HasErrors) {
        notificationPublisher.SendStatusNotification(textDocument, CompilationStatus.ParsingFailed);
        return CreateDocumentWithEmptySymbolTable(loggerFactory.CreateLogger<SymbolTable>(), textDocument, errorReporter, program, loadCanceled: false);
      }

      var compilationUnit = symbolResolver.ResolveSymbols(textDocument, program, cancellationToken);
      var symbolTable = symbolTableFactory.CreateFrom(program, compilationUnit, cancellationToken);
      if (errorReporter.HasErrors) {
        notificationPublisher.SendStatusNotification(textDocument, CompilationStatus.ResolutionFailed);
      } else {
        notificationPublisher.SendStatusNotification(textDocument, CompilationStatus.CompilationSucceeded);
      }
      var ghostDiagnostics = ghostStateDiagnosticCollector.GetGhostStateDiagnostics(symbolTable, cancellationToken).ToArray();
      return new DafnyDocument(textDocument, errorReporter, new List<Diagnostic>(), ghostDiagnostics, program, symbolTable) {
        ResolutionSucceeded = !errorReporter.HasErrors
      };
    }

    private static void PublishDafnyLanguageServerLoadErrors(DiagnosticErrorReporter errorReporter, Dafny.Program program) {
      foreach (var error in DafnyLanguageServer.LoadErrors) {
        errorReporter.Error(MessageSource.Compiler, program.GetFirstTopLevelToken(), error);
      }
    }

    private static DafnyDocument CreateDocumentWithEmptySymbolTable(
      ILogger<SymbolTable> logger,
      TextDocumentItem textDocument,
      DiagnosticErrorReporter errorReporter,
      Dafny.Program program,
      bool loadCanceled
    ) {
      return new DafnyDocument(
        textDocument,
        errorReporter,
        new List<Diagnostic>(),
        Array.Empty<Diagnostic>(),
        program,
        CreateEmptySymbolTable(program, logger),
        loadCanceled
      ) {
        ResolutionSucceeded = loadCanceled ? null : false
      };
    }

    private static SymbolTable CreateEmptySymbolTable(Dafny.Program program, ILogger<SymbolTable> logger) {
      return new SymbolTable(
        logger,
        new CompilationUnit(program),
        new Dictionary<object, ILocalizableSymbol>(),
        new Dictionary<ISymbol, SymbolLocation>(),
        new IntervalTree<Position, ILocalizableSymbol>(),
        symbolsResolved: false
      );
    }

    public async Task<DafnyDocument> VerifyAsync(DafnyDocument document, CancellationToken cancellationToken) {
      var request = new VerifyRequest(document, cancellationToken);
      requestQueue.Add(request, cancellationToken);
      return await request.Document.Task;
    }

    private void RecomputeVerificationNodeDiagnostics(DafnyDocument document) {
      var previousDiagnostics = document.VerificationNodeDiagnostic.Children;

      List<NodeDiagnostic> result = new List<NodeDiagnostic>();

      void AddAndPossiblyMigrateDiagnostic(NodeDiagnostic nodeDiagnostic) {
        var position = nodeDiagnostic.Position;
        var previousDiagnostic = previousDiagnostics.FirstOrDefault(
          oldNode => oldNode != null && oldNode.Position == position,
          null);
        if (previousDiagnostic != null) {
          nodeDiagnostic.Status = previousDiagnostic.Status;
          nodeDiagnostic.Children = previousDiagnostic.Children;
        }
        result.Add(nodeDiagnostic);
      }

      var documentFilePath = document.GetFilePath();
      foreach (var module in document.Program.Modules()) {
        foreach (var toplLevelDecl in module.TopLevelDecls) {
          if (toplLevelDecl is TopLevelDeclWithMembers topLevelDeclWithMembers) {
            foreach (var member in topLevelDeclWithMembers.Members) {
              if (member is Method or Function) {
                if (member.tok.filename != documentFilePath) {
                  continue;
                }
                var diagnosticPosition = TokenToPosition(member.tok);
                var diagnosticRange = new Range(diagnosticPosition, TokenToPosition(member.BodyEndTok, true));
                var diagnostic = new NodeDiagnostic(member.Name, member.CompileName, member.tok.filename,
                  diagnosticPosition, diagnosticRange, true);
                AddAndPossiblyMigrateDiagnostic(diagnostic);
                if (member is Function { ByMethodBody: { } } function) {
                  var diagnosticPositionByMethod = TokenToPosition(function.ByMethodTok);
                  var diagnosticRangeByMethod = new Range(diagnosticPositionByMethod, TokenToPosition(function.ByMethodBody.EndTok, true));
                  var diagnosticByMethod = new NodeDiagnostic(member.Name + " by method", member.CompileName + "_by_method", member.tok.filename,
                    diagnosticPositionByMethod, diagnosticRangeByMethod, true);
                  AddAndPossiblyMigrateDiagnostic(diagnosticByMethod);
                }
              }
            }
          }
        }
      }
      document.VerificationNodeDiagnostic.Children = result;
    }

    private static Position TokenToPosition(IToken token, bool end = false) {
      return new Position(token.line, token.col + (end ? token.val.Length : 0));
    }

    private DafnyDocument VerifyInternal(VerifyRequest verifyRequest) {
      var (document, cancellationToken) = verifyRequest;
      notificationPublisher.SendStatusNotification(document.Text, CompilationStatus.VerificationStarted);
      document.VerificationPass = false;
      RecomputeVerificationNodeDiagnostics(document);
      diagnosticPublisher.PublishVerificationDiagnostics(document);
      var progressReporter = new VerificationProgressReporter(
        loggerFactory.CreateLogger<VerificationProgressReporter>(),
        document, notificationPublisher, diagnosticPublisher);
      var verificationResult = verifier.Verify(document, progressReporter, cancellationToken);
      var compilationStatusAfterVerification = verificationResult.Verified
        ? CompilationStatus.VerificationSucceeded
        : CompilationStatus.VerificationFailed;
      // All unvisited nodes that were not verified, we need to set them as "verified"
      if (!cancellationToken.IsCancellationRequested) {
        SetAllUnvisitedMethodsAsVerified(document);
      }

      notificationPublisher.SendStatusNotification(document.Text, compilationStatusAfterVerification);
<<<<<<< HEAD
      // TODO: ability to recover previous positions so that we don't need to start from scratch.
=======
      logger.LogDebug($"Finished verification with {document.Errors.ErrorCount} errors.");
>>>>>>> c5f71427
      return document with {
        OldVerificationDiagnostics = new List<Diagnostic>(),
        SerializedCounterExamples = verificationResult.SerializedCounterExamples,
        VerificationPass = true
      };
    }

    private void SetAllUnvisitedMethodsAsVerified(DafnyDocument document) {
      var updated = false;
      foreach (var node in document.VerificationNodeDiagnostic.Children) {
        updated = node.SetVerifiedIfPending() || updated;
      }

      if (updated) {
        diagnosticPublisher.PublishVerificationDiagnostics(document);
      }
    }

    private record Request(CancellationToken CancellationToken) {
      public TaskCompletionSource<DafnyDocument> Document { get; } = new();
    }

    private record LoadRequest(TextDocumentItem TextDocument, CancellationToken CancellationToken) : Request(CancellationToken);

    private record VerifyRequest(DafnyDocument OriginalDocument, CancellationToken CancellationToken) : Request(CancellationToken);

    private class VerificationProgressReporter : IVerificationProgressReporter {
      private ICompilationStatusNotificationPublisher publisher { get; }
      private DafnyDocument document { get; }

      private ILogger<VerificationProgressReporter> logger { get; }
      private IDiagnosticPublisher diagnosticPublisher { get; }

      public VerificationProgressReporter(ILogger<VerificationProgressReporter> logger,
                                          DafnyDocument document,
                                          ICompilationStatusNotificationPublisher publisher,
                                          IDiagnosticPublisher diagnosticPublisher
      ) {
        this.document = document;
        this.publisher = publisher;
        this.logger = logger;
        this.diagnosticPublisher = diagnosticPublisher;
      }

      public void ReportProgress(string message) {
        publisher.SendStatusNotification(document.Text, CompilationStatus.VerificationStarted, message);
      }

      public void ReportImplementationsBeforeVerification(Implementation[] implementations) {
        // We migrate existing implementations to the new provided ones if they exist.
        // (same child number, same file and same position)
        foreach (var methodNode in document.VerificationNodeDiagnostic.Children) {
          methodNode.ResetNewChildren();
          methodNode.ResourceCount = 0;
        }

        foreach (var implementation in implementations) {
          var targetMethodNode = GetTargetMethodNode(implementation, out var oldImplementationNode, true);
          if (targetMethodNode == null) {
            logger.LogError($"No method node at {implementation.tok}");
            continue;
          }
          var newDisplayName = targetMethodNode.DisplayName + " #" + (targetMethodNode.Children.Count + 1) + ":" +
                               implementation.Name;
          var newImplementationNode = new NodeDiagnostic(
            newDisplayName,
            implementation.Name,
            targetMethodNode.Filename,
            targetMethodNode.Position,
            targetMethodNode.Range,
            true
          ).WithImplementation(implementation);
          if (oldImplementationNode != null) {
            newImplementationNode.Children = oldImplementationNode.Children;
          }
          targetMethodNode?.AddNewChild(newImplementationNode);
        }

        foreach (var methodNode in document.VerificationNodeDiagnostic.Children) {
          methodNode.SaveNewChildren();
        }
      }

      public void ReportStartVerifyImplementation(Implementation implementation) {
        var targetMethodNode = GetTargetMethodNode(implementation, out var implementationNode);
        if (targetMethodNode == null) {
          logger.LogError($"No method at {implementation.tok}");
        } else {
          if (!targetMethodNode.Started) {
            // The same method could be started multiple times for each implementation
            targetMethodNode.Start();
          }

          if (implementationNode == null) {
            logger.LogError($"No implementation at {implementation.tok}");
          } else {
            implementationNode.Start();
          }

          diagnosticPublisher.PublishVerificationDiagnostics(document);
        }
      }

      private NodeDiagnostic? GetTargetMethodNode(Implementation implementation, out NodeDiagnostic? implementationNode, bool nameBased = false) {
        var targetMethodNode = document.VerificationNodeDiagnostic.Children.FirstOrDefault(
          node => node?.Position == TokenToPosition(implementation.tok) && node?.Filename == implementation.tok.filename
          , null);
        if (nameBased) {
          implementationNode = targetMethodNode?.Children.FirstOrDefault(
            node => {
              var nodeImpl = node?.GetImplementation();
              return nodeImpl?.Name == implementation.Name;
            }, null);
        } else {
          implementationNode = targetMethodNode?.Children.FirstOrDefault(
            node => node?.GetImplementation() == implementation, null);
        }

        return targetMethodNode;
      }

      private object LockProcessing = new();

      public void ReportEndVerifyImplementation(Implementation implementation, VerificationResult verificationResult) {
        var targetMethodNode = GetTargetMethodNode(implementation, out var implementationNode);
        if (targetMethodNode == null) {
          logger.LogError($"No method at {implementation.tok}");
        } else if (implementationNode == null) {
          logger.LogError($"No implementation at {implementation.tok}");
        } else {
          implementationNode.Stop();
          implementationNode.ResourceCount = verificationResult.ResourceCount;
          /*if (verificationResult.Errors != null) {
            var errorCount = 1;

            void AddChildError(IToken token, string errorDisplay = "", string errorIdentifier = "") {
              var errorPosition = TokenToPosition(token);
              if (implementationNode.Filename != token.filename) {
                return;
              }

              errorDisplay = errorDisplay != "" ? " " + errorDisplay : "";
              errorIdentifier = errorIdentifier != "" ? "_" + errorIdentifier : "";

              var errorRange = new Range(errorPosition, TokenToPosition(token, true));
              var nodeDiagnostic = new NodeDiagnostic(
                $"{targetMethodNode.DisplayName}{errorDisplay} #{errorCount}",
                $"{targetMethodNode.Identifier}_{errorCount}{errorIdentifier}",
                token.filename,
                errorPosition,
                errorRange,
                false
              ) {
                Status = NodeVerificationStatus.Error
              };
              implementationNode.AddNewChild(nodeDiagnostic);
            }

            foreach (var error in verificationResult.Errors) {
              if (error is ReturnCounterexample returnError) {
                AddChildError(returnError.FailingEnsures.tok, "failing ensures", "_failing_ensures");
                var returnPosition = TokenToPosition(returnError.FailingReturn.tok);
                if (returnPosition != implementationNode.Position) {
                  AddChildError(returnError.FailingReturn.tok, "return branch", "_return");
                  // TODO: Dynamic range highlighting + display error on postconditions of edited code
                }
              } else if (error is AssertCounterexample assertError) {
                AddChildError(assertError.FailingAssert.tok, "Assertion", "assert");
              } else if (error is CallCounterexample callError) {
                AddChildError(callError.FailingCall.tok, "Call", "call");
                if (targetMethodNode.Range.Contains(TokenToPosition(callError.FailingRequires.tok))) {
                  AddChildError(callError.FailingCall.tok, "Call precondition", "call_precondition");
                }
              }
              errorCount++;
            }
          }*/
          implementationNode.SaveNewChildren();

          lock (LockProcessing) {
            targetMethodNode.ResourceCount += verificationResult.ResourceCount;
            // Will be only executed by the last instance.
            if (!targetMethodNode.Children.All(child => child.Finished)) {
              targetMethodNode.Status = verificationResult.Outcome switch {
                ConditionGeneration.Outcome.Correct => targetMethodNode.Status,
                _ => NodeVerificationStatus.Error
              };
            } else {
              targetMethodNode.Stop();
              // Later, will be overriden by individual outcomes
              targetMethodNode.Status = verificationResult.Outcome switch {
                ConditionGeneration.Outcome.Correct => NodeVerificationStatus.Verified,
                _ => NodeVerificationStatus.Error
              };
            }

            targetMethodNode.RecomputeStatus();
            diagnosticPublisher.PublishVerificationDiagnostics(document);
          }
        }
      }

      public static NodeVerificationStatus GetNodeStatus(ConditionGeneration.Outcome outcome) {
        return outcome switch {
          ConditionGeneration.Outcome.Correct => NodeVerificationStatus.Verified,
          ConditionGeneration.Outcome.Errors => NodeVerificationStatus.Error,
          ConditionGeneration.Outcome.Inconclusive => NodeVerificationStatus.Inconclusive,
          ConditionGeneration.Outcome.ReachedBound => NodeVerificationStatus.Error,
          ConditionGeneration.Outcome.SolverException => NodeVerificationStatus.Error,
          ConditionGeneration.Outcome.TimedOut => NodeVerificationStatus.Error,
          ConditionGeneration.Outcome.OutOfMemory => NodeVerificationStatus.Error,
          ConditionGeneration.Outcome.OutOfResource => NodeVerificationStatus.Error,
          _ => NodeVerificationStatus.Inconclusive
        };
      }

      public void ReportAssertionBatchResult(Implementation implementation, Dictionary<AssertCmd, ConditionGeneration.Outcome> perAssertOutcome) {
        // While there is no error, just add successful nodes.
        var targetMethodNode = GetTargetMethodNode(implementation, out var implementationNode);
        if (targetMethodNode == null) {
          logger.LogError($"No method at {implementation.tok}");
        } else if (implementationNode == null) {
          logger.LogError($"No implementation at {implementation.tok}");
        } else {
          lock (LockProcessing) {
            void AddChildOutcome(IToken token,
              NodeVerificationStatus status, string assertDisplay = "", string assertIdentifier = "") {
              var errorPosition = TokenToPosition(token);
              if (implementationNode.Filename != token.filename) {
                return;
              }

              var childrenCount = implementationNode.NewChildrenCount;
              assertDisplay = assertDisplay != "" ? " " + assertDisplay : "";
              assertIdentifier = assertIdentifier != "" ? "_" + assertIdentifier : "";

              var errorRange = new Range(errorPosition, TokenToPosition(token, true));
              var nodeDiagnostic = new NodeDiagnostic(
                $"{targetMethodNode.DisplayName}{assertDisplay} #{childrenCount}",
                $"{targetMethodNode.Identifier}_{childrenCount}{assertIdentifier}",
                token.filename,
                errorPosition,
                errorRange,
                false
              ) {
                Status = status
              };
              implementationNode.AddNewChild(nodeDiagnostic);
            }

            foreach (var (assertCmd, outcome) in perAssertOutcome) {
              var status = GetNodeStatus(outcome);
              if (assertCmd is AssertEnsuresCmd assertEnsuresCmd) {
                AddChildOutcome(assertEnsuresCmd.Ensures.tok, status, " ensures", "_ensures");
                /*var returnPosition = TokenToPosition(returnError.FailingReturn.tok);
                if (returnPosition != implementationNode.Position) {
                  AddChildError(assertEnsuresCmd..tok, "return branch", "_return");
                }*/
              } else if (assertCmd is AssertRequiresCmd assertRequiresCmd) {
                AddChildOutcome(assertRequiresCmd.Call.tok, status, "Call", "call");
              } else {
                AddChildOutcome(assertCmd.tok, status, "Assertion", "assert");
                /*
                if (targetMethodNode.Range.Contains(TokenToPosition(callError.FailingRequires.tok))) {
                  AddChildError(callError.FailingCall.tok, "Call precondition", "call_precondition");
                } */
              }
            }

            implementationNode.RecomputeStatus();
          }

          diagnosticPublisher.PublishVerificationDiagnostics(document);
        }
      }

      // For realtime per-split verification, when verification is migrated
      public void ReportErrorFindItsMethod(IToken tok, string message) {
        // TODO: update node diagnostics
      }

      public int GetVerificationPriority(IToken implTok) {
        var lastChange = document.LastChange;
        if (lastChange == null) {
          return 0;
        }
        var implPosition = TokenToPosition(implTok);
        // We might want to simplify this quadratic algorithm
        var method = document.VerificationNodeDiagnostic.Children.FirstOrDefault(node =>
          node != null && node.Position == implPosition, null);
        if (method != null) {
          if (method.Range.Intersects(lastChange)) {
            RememberLastTouchedMethod(method);
            return 10;
          }
          // 0 if not found
          var priority = 1 + document.LastTouchedMethods.IndexOf(method.Position);
          return priority;
        }
        // Can we do the call graph?
        return 0;
      }

      private void RememberLastTouchedMethod(NodeDiagnostic method) {
        var index = document.LastTouchedMethods.IndexOf(method.Position);
        if (index != -1) {
          document.LastTouchedMethods.RemoveAt(index);
        }
        document.LastTouchedMethods.Add(method.Position);
        while (document.LastTouchedMethods.Count() > 5) {
          document.LastTouchedMethods.RemoveAt(0);
        }
      }
    }
  }
}<|MERGE_RESOLUTION|>--- conflicted
+++ resolved
@@ -40,11 +40,8 @@
     private readonly ILoggerFactory loggerFactory;
     private readonly BlockingCollection<Request> requestQueue = new();
     private readonly IOptions<DafnyPluginsOptions> dafnyPluginsOptions;
-<<<<<<< HEAD
+    private readonly ILogger<TextDocumentLoader> logger;
     private readonly IDiagnosticPublisher diagnosticPublisher;
-=======
-    private readonly ILogger<TextDocumentLoader> logger;
->>>>>>> c5f71427
 
     private TextDocumentLoader(
       ILoggerFactory loggerFactory,
@@ -257,11 +254,8 @@
       }
 
       notificationPublisher.SendStatusNotification(document.Text, compilationStatusAfterVerification);
-<<<<<<< HEAD
       // TODO: ability to recover previous positions so that we don't need to start from scratch.
-=======
       logger.LogDebug($"Finished verification with {document.Errors.ErrorCount} errors.");
->>>>>>> c5f71427
       return document with {
         OldVerificationDiagnostics = new List<Diagnostic>(),
         SerializedCounterExamples = verificationResult.SerializedCounterExamples,
